<!--
  ~ Copyright 2017 Google Inc.
  ~
  ~ Licensed under the Apache License, Version 2.0 (the "License");
  ~ you may not use this file except in compliance with the License.
  ~ You may obtain a copy of the License at
  ~
  ~     http://www.apache.org/licenses/LICENSE-2.0
  ~
  ~ Unless required by applicable law or agreed to in writing, software
  ~ distributed under the License is distributed on an "AS IS" BASIS,
  ~ WITHOUT WARRANTIES OR CONDITIONS OF ANY KIND, either express or implied.
  ~ See the License for the specific language governing permissions and
  ~ limitations under the License.
  -->

<project xmlns="http://maven.apache.org/POM/4.0.0" xmlns:xsi="http://www.w3.org/2001/XMLSchema-instance" xsi:schemaLocation="http://maven.apache.org/POM/4.0.0 http://maven.apache.org/xsd/maven-4.0.0.xsd">
    <modelVersion>4.0.0</modelVersion>

    <groupId>com.google.firebase</groupId>
    <artifactId>firebase-admin</artifactId>
    <version>5.2.1-SNAPSHOT</version>
    <packaging>jar</packaging>

    <name>firebase-admin</name>
    <url>https://firebase.google.com/</url>
    <description>
        This is the official Firebase Admin Java SDK. Build extraordinary native JVM apps in
        minutes with Firebase. The Firebase platform can power your app’s backend, user
        authentication, static hosting, and more.
    </description>

    <organization>
        <name>Firebase</name>
        <url>https://firebase.google.com/</url>
    </organization>
    <licenses>
        <license>
            <name>Commercial</name>
            <url>https://firebase.google.com/terms/</url>
        </license>
    </licenses>
    <developers>
        <developer>
            <id>firebase</id>
            <name>Firebase</name>
            <url>https://firebase.google.com/</url>
            <organization>Firebase</organization>
            <organizationUrl>https://firebase.google.com/</organizationUrl>
            <roles>
                <role>architect</role>
                <role>developer</role>
            </roles>
            <timezone>-8</timezone>
        </developer>
    </developers>

    <properties>
        <project.build.sourceEncoding>UTF-8</project.build.sourceEncoding>
        <project.reporting.outputEncoding>UTF-8</project.reporting.outputEncoding>
        <skipUTs>${skipTests}</skipUTs>
    </properties>

    <scm>
        <connection>scm:git:https://github.com/firebase/firebase-admin-java.git</connection>
        <developerConnection>scm:git:ssh://git@github.com/firebase/firebase-admin-java.git</developerConnection>
        <url>http://github.com/firebase/firebase-admin-java</url>
        <tag>HEAD</tag>
    </scm>

    <distributionManagement>
        <snapshotRepository>
            <id>ossrh</id>
            <url>https://oss.sonatype.org/content/repositories/snapshots</url>
        </snapshotRepository>
    </distributionManagement>

    <profiles>
        <profile>
            <!-- Disable Doclint on Java 8 and higher -->
            <id>disable-java8-doclint</id>
            <activation>
                <jdk>[1.8,)</jdk>
            </activation>
            <properties>
                <additionalparam>-Xdoclint:none</additionalparam>
            </properties>
        </profile>
        <profile>
            <id>devsite-apidocs</id>
            <activation>
                <property>
                    <name>devsite.template</name>
                </property>
            </activation>
            <build>
                <plugins>
                    <plugin>
                        <!-- Generate API docs using Doclava for the developer site -->
                        <artifactId>maven-javadoc-plugin</artifactId>
                        <executions>
                            <execution>
                                <phase>site</phase>
                                <goals>
                                    <goal>aggregate</goal>
                                </goals>
                            </execution>
                        </executions>
                        <configuration>
                            <docletArtifact>
                                <groupId>com.google.doclava</groupId>
                                <artifactId>doclava</artifactId>
                                <version>1.0.6</version>
                            </docletArtifact>
                            <doclet>com.google.doclava.Doclava</doclet>
                            <bootclasspath>${sun.boot.class.path}</bootclasspath>
                            <additionalparam>
                                -hdf book.path /_book.yaml
                                -hdf project.path /_project.yaml
                                -hdf devsite.path /docs/reference/admin/java/reference/
                                -d ${project.build.directory}/apidocs
                                -templatedir ${devsite.template}
                                -toroot /docs/reference/admin/java/reference/
                                -yaml _toc.yaml
                                -warning 101
                            </additionalparam>
                            <useStandardDocletOptions>false</useStandardDocletOptions>
                            <additionalJOption>-J-Xmx1024m</additionalJOption>
                        </configuration>
                    </plugin>
                    <plugin>
                        <!-- Update relative paths in generated API docs -->
                        <artifactId>maven-antrun-plugin</artifactId>
                        <version>1.7</version>
                        <executions>
                            <execution>
                                <phase>site</phase>
                                <goals>
                                    <goal>run</goal>
                                </goals>
                                <configuration>
                                    <target>
                                        <echo message="Updating relative links in API docs" />
                                        <replace dir="${project.build.directory}/apidocs" token="href=&quot;com" value="href=&quot;/docs/reference/admin/java/reference/com" />
                                        <copy file="${project.build.directory}/apidocs/assets/_toc.yaml" todir="${project.build.directory}/apidocs/reference" />
                                    </target>
                                </configuration>
                            </execution>
                        </executions>
                    </plugin>
                </plugins>
            </build>
        </profile>
        <profile>
            <id>release</id>
            <properties>
                <!-- Prevent executing integration tests twice during a release -->
                <skipITs>true</skipITs>
            </properties>
            <build>
                <plugins>
                    <plugin>
                        <artifactId>maven-javadoc-plugin</artifactId>
                        <executions>
                            <execution>
                                <phase>package</phase>
                                <goals>
                                    <goal>jar</goal>
                                </goals>
                            </execution>
                        </executions>
                        <configuration>
                            <docletArtifact>
                                <groupId>com.google.doclava</groupId>
                                <artifactId>doclava</artifactId>
                                <version>1.0.6</version>
                            </docletArtifact>
                            <doclet>com.google.doclava.Doclava</doclet>
                            <bootclasspath>${sun.boot.class.path}</bootclasspath>
                            <additionalparam>
                                -warning 101
                            </additionalparam>
                            <useStandardDocletOptions>false</useStandardDocletOptions>
                            <additionalJOption>-J-Xmx1024m</additionalJOption>
                        </configuration>
                    </plugin>
                    <plugin>
                        <artifactId>maven-source-plugin</artifactId>
                        <version>2.2.1</version>
                        <executions>
                            <execution>
                                <id>attach-sources</id>
                                <goals>
                                    <goal>jar-no-fork</goal>
                                </goals>
                            </execution>
                        </executions>
                    </plugin>
                    <plugin>
                        <artifactId>maven-gpg-plugin</artifactId>
                        <version>1.5</version>
                        <executions>
                            <execution>
                                <id>sign-artifacts</id>
                                <phase>verify</phase>
                                <goals>
                                    <goal>sign</goal>
                                </goals>
                            </execution>
                        </executions>
                    </plugin>
                </plugins>
            </build>
        </profile>
    </profiles>

    <build>
        <resources>
            <resource>
                <directory>src/main/resources</directory>
                <filtering>true</filtering>
            </resource>
        </resources>
        <plugins>
            <plugin>
                <artifactId>maven-checkstyle-plugin</artifactId>
                <version>2.17</version>
                <executions>
                    <execution>
                        <id>validate</id>
                        <phase>validate</phase>
                        <configuration>
                            <configLocation>checkstyle.xml</configLocation>
                            <encoding>UTF-8</encoding>
                            <consoleOutput>true</consoleOutput>
                            <failsOnError>true</failsOnError>
                            <includeTestSourceDirectory>true</includeTestSourceDirectory>
                        </configuration>
                        <goals>
                            <goal>check</goal>
                        </goals>
                    </execution>
                </executions>
            </plugin>
            <plugin>
                <artifactId>maven-compiler-plugin</artifactId>
                <version>3.6.1</version>
                <configuration>
                    <source>1.7</source>
                    <target>1.7</target>
                </configuration>
            </plugin>
            <plugin>
                <artifactId>maven-surefire-plugin</artifactId>
                <version>2.19.1</version>
                <configuration>
                    <skipTests>${skipUTs}</skipTests>
                </configuration>
            </plugin>
            <plugin>
                <artifactId>maven-failsafe-plugin</artifactId>
                <version>2.19.1</version>
                <executions>
                    <execution>
                        <goals>
                            <goal>integration-test</goal>
                            <goal>verify</goal>
                        </goals>
                    </execution>                    
                </executions>                
            </plugin>
            <plugin>
                <artifactId>maven-javadoc-plugin</artifactId>
                <version>2.10.4</version>
            </plugin>
            <plugin>
                <artifactId>maven-release-plugin</artifactId>
                <version>2.5.3</version>
                <configuration>
                    <useReleaseProfile>false</useReleaseProfile>
                    <releaseProfiles>release</releaseProfiles>
                    <tagNameFormat>v@{project.version}</tagNameFormat>
                    <goals>deploy</goals>
                </configuration>
            </plugin>
            <plugin>
                <groupId>org.sonatype.plugins</groupId>
                <artifactId>nexus-staging-maven-plugin</artifactId>
                <version>1.6.7</version>
                <extensions>true</extensions>
                <configuration>
                    <serverId>ossrh</serverId>
                    <nexusUrl>https://oss.sonatype.org/</nexusUrl>
                    <autoReleaseAfterClose>false</autoReleaseAfterClose>
                </configuration>
            </plugin>
        </plugins>
    </build>

    <dependencies>
        <dependency>
            <groupId>com.google.api-client</groupId>
            <artifactId>google-api-client</artifactId>
            <version>1.22.0</version>
            <exclusions>
                <exclusion>
                    <groupId>com.google.guava</groupId>
                    <artifactId>guava-jdk5</artifactId>
                </exclusion>
            </exclusions>
        </dependency>
        <dependency>
            <groupId>com.google.api-client</groupId>
            <artifactId>google-api-client-gson</artifactId>
            <version>1.22.0</version>
        </dependency>
        <dependency>
            <groupId>com.google.http-client</groupId>
            <artifactId>google-http-client</artifactId>
            <version>1.22.0</version>
        </dependency>
        <dependency>
            <groupId>org.json</groupId>
            <artifactId>json</artifactId>
            <version>20160810</version>
        </dependency>
        <dependency>
            <groupId>com.google.guava</groupId>
            <artifactId>guava</artifactId>
            <version>20.0</version>
        </dependency>
        <dependency>
<<<<<<< HEAD
            <groupId>com.google.cloud</groupId>
            <artifactId>google-cloud-storage</artifactId>
            <version>1.2.1</version>
            <scope>provided</scope>
=======
            <groupId>org.slf4j</groupId>
            <artifactId>slf4j-api</artifactId>
            <version>1.7.25</version>
>>>>>>> 9779637d
        </dependency>
        <dependency>
            <groupId>org.mockito</groupId>
            <artifactId>mockito-core</artifactId>
            <version>2.7.21</version>
            <scope>test</scope>
        </dependency>
        <dependency>
            <groupId>net.java.quickcheck</groupId>
            <artifactId>quickcheck</artifactId>
            <version>0.6</version>
            <scope>test</scope>
        </dependency>
        <dependency>
            <groupId>com.cedarsoftware</groupId>
            <artifactId>java-util</artifactId>
            <version>1.26.0</version>
            <scope>test</scope>
        </dependency>
        <dependency>
            <groupId>junit</groupId>
            <artifactId>junit</artifactId>
            <version>4.12</version>
            <scope>test</scope>
        </dependency>
    </dependencies>
</project><|MERGE_RESOLUTION|>--- conflicted
+++ resolved
@@ -330,16 +330,15 @@
             <version>20.0</version>
         </dependency>
         <dependency>
-<<<<<<< HEAD
             <groupId>com.google.cloud</groupId>
             <artifactId>google-cloud-storage</artifactId>
             <version>1.2.1</version>
             <scope>provided</scope>
-=======
+        </dependency>
+        <dependency>
             <groupId>org.slf4j</groupId>
             <artifactId>slf4j-api</artifactId>
             <version>1.7.25</version>
->>>>>>> 9779637d
         </dependency>
         <dependency>
             <groupId>org.mockito</groupId>
