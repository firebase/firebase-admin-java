/*
 * Copyright 2017 Google Inc.
 *
 * Licensed under the Apache License, Version 2.0 (the "License");
 * you may not use this file except in compliance with the License.
 * You may obtain a copy of the License at
 *
 *     http://www.apache.org/licenses/LICENSE-2.0
 *
 * Unless required by applicable law or agreed to in writing, software
 * distributed under the License is distributed on an "AS IS" BASIS,
 * WITHOUT WARRANTIES OR CONDITIONS OF ANY KIND, either express or implied.
 * See the License for the specific language governing permissions and
 * limitations under the License.
 */

package com.google.firebase.testing;

import static com.google.common.base.Preconditions.checkNotNull;

import com.google.api.client.googleapis.testing.auth.oauth2.MockTokenServerTransport;
import com.google.api.client.http.EmptyContent;
import com.google.api.client.http.GenericUrl;
import com.google.api.client.http.HttpRequest;
import com.google.api.client.http.HttpRequestFactory;
import com.google.api.client.http.HttpTransport;
import com.google.api.client.http.LowLevelHttpRequest;
import com.google.api.client.json.webtoken.JsonWebSignature;
import com.google.api.client.testing.http.MockHttpTransport;
import com.google.api.client.testing.http.MockLowLevelHttpRequest;
import com.google.auth.http.HttpTransportFactory;
import com.google.auth.oauth2.GoogleCredentials;
import com.google.common.collect.ImmutableMap;
import com.google.common.io.CharStreams;
import java.io.File;
import java.io.IOException;
import java.io.InputStream;
import java.io.InputStreamReader;
import java.lang.reflect.Field;
import java.lang.reflect.Modifier;
import java.security.PublicKey;
import java.util.Collections;
import java.util.HashMap;
import java.util.List;
import java.util.Map;

/** Test Utils for use by all tests (both unit and integration tests). */
public class TestUtils {

  public static final long TEST_TIMEOUT_MILLIS = 7 * 1000;
  private static final String TEST_ADC_ACCESS_TOKEN = "test-adc-access-token";
  private static final GenericUrl TEST_URL = new GenericUrl("https://firebase.google.com");

  private static GoogleCredentials defaultCredentials;

  public static boolean verifySignature(JsonWebSignature token, List<PublicKey> keys)
      throws Exception {
    for (PublicKey key : keys) {
      if (token.verifySignature(key)) {
        return true;
      }
    }
    return false;
  }

  public static void setEnvironmentVariables(Map<String, String> vars) {
    // Setting the environment variables after the JVM has started requires a bit of a hack:
    // we reach into the package-private java.lang.ProcessEnvironment class, which incidentally
    // is platform-specific, and replace the map held in a static final field there,
    // using yet more reflection.
    //
    // This is copied from {#see com.google.apphosting.runtime.NullSandboxPlugin}
    Map<String, String> allVars = new HashMap<>(System.getenv());
    allVars.putAll(vars);
    try {
      Class<?> pe = Class.forName("java.lang.ProcessEnvironment", true, null);
      Field f = pe.getDeclaredField("theUnmodifiableEnvironment");
      f.setAccessible(true);
      Field m = Field.class.getDeclaredField("modifiers");
      m.setAccessible(true);
      m.setInt(f, m.getInt(f) & ~Modifier.FINAL);
      f.set(null, Collections.unmodifiableMap(allVars));
    } catch (ReflectiveOperationException e) {
      throw new RuntimeException("failed to set the environment variables", e);
    }
  }

  public static String loadResource(String path) {
    InputStream stream = TestUtils.class.getClassLoader().getResourceAsStream(path);
    checkNotNull(stream, "Failed to load resource: %s", path);
    try (InputStreamReader reader = new InputStreamReader(stream)) {
      return CharStreams.toString(reader);
    } catch (IOException e) {
      throw new RuntimeException(e);
    }
  }

  public static GoogleCredentials getCertCredential(InputStream stream) {
    try {
      return GoogleCredentials.fromStream(stream);
    } catch (IOException e) {
      throw new RuntimeException(e);
    }
  }

  /**
   * Ensures initialization of Google Application Default Credentials. Any test that depends on
   * ADC should consider this as a fixture, and invoke it before hand. Since ADC are initialized
   * once per JVM, this makes sure that all dependent tests get the same ADC instance, and
   * can reliably reason about the tokens minted using it.
   */
  public static synchronized GoogleCredentials getApplicationDefaultCredentials()
      throws IOException {
    if (defaultCredentials != null) {
      return defaultCredentials;
    }
    final MockTokenServerTransport transport = new MockTokenServerTransport(
        "https://accounts.google.com/o/oauth2/token");
    transport.addServiceAccount(ServiceAccount.EDITOR.getEmail(), TEST_ADC_ACCESS_TOKEN);
    File serviceAccount = new File("src/test/resources/service_accounts", "editor.json");
    Map<String, String> environmentVariables =
        ImmutableMap.<String, String>builder()
            .put("GOOGLE_APPLICATION_CREDENTIALS", serviceAccount.getAbsolutePath())
            .build();
    setEnvironmentVariables(environmentVariables);
    defaultCredentials = GoogleCredentials.getApplicationDefault(new HttpTransportFactory() {
      @Override
      public HttpTransport create() {
        return transport;
      }
    });
    return defaultCredentials;
  }

  public static HttpRequest createRequest() throws IOException {
    return createRequest(new MockLowLevelHttpRequest());
  }

  public static HttpRequest createRequest(MockLowLevelHttpRequest request) throws IOException {
    HttpTransport transport = new MockHttpTransport.Builder()
        .setLowLevelHttpRequest(request)
        .build();
    HttpRequestFactory requestFactory = transport.createRequestFactory();
    return requestFactory.buildPostRequest(TEST_URL, new EmptyContent());
  }

<<<<<<< HEAD
  public static HttpTransport faultyHttpTransport() {
=======
  public static HttpTransport createFaultyHttpTransport() {
>>>>>>> c9c9aaca
    return new HttpTransport() {
      @Override
      protected LowLevelHttpRequest buildRequest(String s, String s1) throws IOException {
        throw new IOException("transport error");
      }
    };
  }
}<|MERGE_RESOLUTION|>--- conflicted
+++ resolved
@@ -144,11 +144,7 @@
     return requestFactory.buildPostRequest(TEST_URL, new EmptyContent());
   }
 
-<<<<<<< HEAD
-  public static HttpTransport faultyHttpTransport() {
-=======
   public static HttpTransport createFaultyHttpTransport() {
->>>>>>> c9c9aaca
     return new HttpTransport() {
       @Override
       protected LowLevelHttpRequest buildRequest(String s, String s1) throws IOException {
