package com.google.firebase.database;

import static org.junit.Assert.assertArrayEquals;
import static org.junit.Assert.assertFalse;
import static org.junit.Assert.assertTrue;

import com.google.firebase.FirebaseApp;
import com.google.firebase.FirebaseOptions;
import com.google.firebase.TestOnlyImplFirebaseTrampolines;
import com.google.firebase.auth.FirebaseCredentials;
<<<<<<< HEAD
import com.google.firebase.database.core.DatabaseConfig;
=======
>>>>>>> a3a62698
import com.google.firebase.database.snapshot.IndexedNode;
import com.google.firebase.database.snapshot.Node;
import com.google.firebase.database.snapshot.NodeUtilities;
import com.google.firebase.testing.ServiceAccount;
import java.util.HashMap;
import java.util.Iterator;
import org.junit.AfterClass;
import org.junit.BeforeClass;
import org.junit.Test;

public class DataSnapshotTest {

  private static FirebaseApp testApp;
<<<<<<< HEAD
  private static DatabaseConfig config;
=======
>>>>>>> a3a62698

  @BeforeClass
  public static void setUpClass() {
    testApp = FirebaseApp.initializeApp(
        new FirebaseOptions.Builder()
            .setCredential(FirebaseCredentials.fromCertificate(ServiceAccount.EDITOR.asStream()))
<<<<<<< HEAD
            .setDatabaseUrl("http://admin-java-sdk-snapshot-test.firebaseio.com")
            .build());
    config = TestHelpers.newTestConfig(testApp);
=======
            .setDatabaseUrl("https://admin-java-sdk.firebaseio.com")
            .build());
>>>>>>> a3a62698
  }

  @AfterClass
  public static void tearDownClass() throws InterruptedException {
    TestHelpers.interruptConfig(config);
    TestOnlyImplFirebaseTrampolines.clearInstancesForTest();
  }

  private DataSnapshot snapFor(Object data) {
    Node node = NodeUtilities.NodeFromJSON(data);
<<<<<<< HEAD
    DatabaseReference ref = new DatabaseReference("https://test.firebaseio.com", config);
=======
    DatabaseReference ref = new DatabaseReference("https://test.firebaseio.com", TestHelpers
        .newTestConfig(testApp));
>>>>>>> a3a62698
    return new DataSnapshot(ref, IndexedNode.from(node));
  }

  @Test
  public void testBasicIteration() {
    DataSnapshot snap1 = snapFor(null);

    assertFalse(snap1.hasChildren());
    assertFalse(snap1.getChildren().iterator().hasNext());

    DataSnapshot snap2 = snapFor(1L);
    assertFalse(snap2.hasChildren());
    assertFalse(snap2.getChildren().iterator().hasNext());

    DataSnapshot snap3 = snapFor(MapBuilder.of("a", 1L, "b", 2L));
    assertTrue(snap3.hasChildren());
    Iterator<DataSnapshot> iter = snap3.getChildren().iterator();
    assertTrue(iter.hasNext());

    String[] children = new String[] {null, null};
    int i = 0;
    for (DataSnapshot child : snap3.getChildren()) {
      children[i] = child.getKey();
      i++;
    }
    assertArrayEquals(children, new String[] {"a", "b"});
  }

  @Test
  public void testExists() {
    DataSnapshot snap;

    snap = snapFor(new HashMap<>());
    assertFalse(snap.exists());

    snap = snapFor(MapBuilder.of(".priority", 1));
    assertFalse(snap.exists());

    snap = snapFor(null);
    assertFalse(snap.exists());

    snap = snapFor(true);
    assertTrue(snap.exists());

    snap = snapFor(5);
    assertTrue(snap.exists());

    snap = snapFor(MapBuilder.of("x", 5));
    assertTrue(snap.exists());
  }
}<|MERGE_RESOLUTION|>--- conflicted
+++ resolved
@@ -8,10 +8,7 @@
 import com.google.firebase.FirebaseOptions;
 import com.google.firebase.TestOnlyImplFirebaseTrampolines;
 import com.google.firebase.auth.FirebaseCredentials;
-<<<<<<< HEAD
 import com.google.firebase.database.core.DatabaseConfig;
-=======
->>>>>>> a3a62698
 import com.google.firebase.database.snapshot.IndexedNode;
 import com.google.firebase.database.snapshot.Node;
 import com.google.firebase.database.snapshot.NodeUtilities;
@@ -25,24 +22,16 @@
 public class DataSnapshotTest {
 
   private static FirebaseApp testApp;
-<<<<<<< HEAD
   private static DatabaseConfig config;
-=======
->>>>>>> a3a62698
 
   @BeforeClass
   public static void setUpClass() {
     testApp = FirebaseApp.initializeApp(
         new FirebaseOptions.Builder()
             .setCredential(FirebaseCredentials.fromCertificate(ServiceAccount.EDITOR.asStream()))
-<<<<<<< HEAD
-            .setDatabaseUrl("http://admin-java-sdk-snapshot-test.firebaseio.com")
+            .setDatabaseUrl("https://admin-java-sdk.firebaseio.com")
             .build());
     config = TestHelpers.newTestConfig(testApp);
-=======
-            .setDatabaseUrl("https://admin-java-sdk.firebaseio.com")
-            .build());
->>>>>>> a3a62698
   }
 
   @AfterClass
@@ -53,12 +42,7 @@
 
   private DataSnapshot snapFor(Object data) {
     Node node = NodeUtilities.NodeFromJSON(data);
-<<<<<<< HEAD
     DatabaseReference ref = new DatabaseReference("https://test.firebaseio.com", config);
-=======
-    DatabaseReference ref = new DatabaseReference("https://test.firebaseio.com", TestHelpers
-        .newTestConfig(testApp));
->>>>>>> a3a62698
     return new DataSnapshot(ref, IndexedNode.from(node));
   }
 
