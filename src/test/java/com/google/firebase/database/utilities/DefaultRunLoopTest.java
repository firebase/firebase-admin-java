/*
 * Copyright 2017 Google Inc.
 *
 * Licensed under the Apache License, Version 2.0 (the "License");
 * you may not use this file except in compliance with the License.
 * You may obtain a copy of the License at
 *
 *     http://www.apache.org/licenses/LICENSE-2.0
 *
 * Unless required by applicable law or agreed to in writing, software
 * distributed under the License is distributed on an "AS IS" BASIS,
 * WITHOUT WARRANTIES OR CONDITIONS OF ANY KIND, either express or implied.
 * See the License for the specific language governing permissions and
 * limitations under the License.
 */

package com.google.firebase.database.utilities;

import static org.junit.Assert.assertEquals;
import static org.junit.Assert.assertSame;
import static org.junit.Assert.assertTrue;

import com.google.firebase.database.TestHelpers;
import com.google.firebase.testing.TestUtils;
import java.lang.Thread.UncaughtExceptionHandler;
import java.util.ArrayList;
import java.util.List;
import java.util.concurrent.ExecutionException;
import java.util.concurrent.Executors;
import java.util.concurrent.ScheduledFuture;
import java.util.concurrent.ScheduledThreadPoolExecutor;
import java.util.concurrent.Semaphore;
import org.junit.Test;

public class DefaultRunLoopTest {

  @Test
  public void testLifecycle() {
    MockRunLoop runLoop = new MockRunLoop();
    try {
<<<<<<< HEAD
      assertEquals(0, runLoop.getThreadPool().getActiveCount());
=======
      assertEquals(1, runLoop.getThreadPool().getCorePoolSize());
>>>>>>> faa9d460
      runLoop.scheduleNow(new Runnable() {
        @Override
        public void run() {
        }
      });
      assertEquals(1, runLoop.getThreadPool().getActiveCount());

      runLoop.shutdown();
      // It will be a few seconds before the core thread actually terminate.
      assertEquals(0, runLoop.getThreadPool().getCorePoolSize());

      runLoop.restart();
      assertEquals(1, runLoop.getThreadPool().getCorePoolSize());
      assertEquals(1, runLoop.getThreadPool().getActiveCount());

      assertTrue(runLoop.errors.isEmpty());
    } finally {
      runLoop.getExecutorService().shutdownNow();
    }
  }

  @Test
  public void testScheduleWithDelay() throws ExecutionException, InterruptedException {
    MockRunLoop runLoop = new MockRunLoop();
    try {
<<<<<<< HEAD
      assertEquals(0, runLoop.getThreadPool().getActiveCount());
=======
      assertEquals(1, runLoop.getThreadPool().getCorePoolSize());
>>>>>>> faa9d460
      ScheduledFuture future = runLoop.schedule(new Runnable() {
        @Override
        public void run() {
        }
      }, 500L);
      assertEquals(1, runLoop.getThreadPool().getActiveCount());

      future.get();
      assertTrue(runLoop.errors.isEmpty());
    } finally {
      runLoop.getExecutorService().shutdownNow();
    }
  }

  @Test
  public void testExceptionHandling() throws InterruptedException {
    MockRunLoop runLoop = new MockRunLoop();
    final Semaphore semaphore = new Semaphore(0);
    UncaughtExceptionHandler exceptionHandler = new UncaughtExceptionHandler() {
      @Override
      public void uncaughtException(Thread t, Throwable e) {
        semaphore.release();
      }
    };
    runLoop.setExceptionHandler(exceptionHandler);
    assertSame(exceptionHandler, runLoop.getExceptionHandler());

    try {
<<<<<<< HEAD
      assertEquals(0, runLoop.getThreadPool().getActiveCount());
=======
      assertEquals(1, runLoop.getThreadPool().getCorePoolSize());
>>>>>>> faa9d460
      runLoop.scheduleNow(new Runnable() {
        @Override
        public void run() {
          throw new RuntimeException("test error");
        }
      });
      assertEquals(1, runLoop.getThreadPool().getActiveCount());
      TestHelpers.waitFor(semaphore);

      synchronized (runLoop.errors) {
        if (runLoop.errors.isEmpty()) {
          runLoop.errors.wait(TestUtils.TEST_TIMEOUT_MILLIS);
        }
      }
      assertEquals(1, runLoop.errors.size());
    } finally {
      runLoop.getExecutorService().shutdownNow();
    }
  }

  private static class MockRunLoop extends DefaultRunLoop {

    private final List<Throwable> errors = new ArrayList<>();

    MockRunLoop() {
      super(Executors.defaultThreadFactory());
    }

    @Override
    public void handleException(Throwable e) {
      synchronized (errors) {
        errors.add(e);
        errors.notifyAll();
      }
    }

    ScheduledThreadPoolExecutor getThreadPool() {
      return (ScheduledThreadPoolExecutor) getExecutorService();
    }
  }
}<|MERGE_RESOLUTION|>--- conflicted
+++ resolved
@@ -17,10 +17,10 @@
 package com.google.firebase.database.utilities;
 
 import static org.junit.Assert.assertEquals;
+import static org.junit.Assert.assertNotNull;
 import static org.junit.Assert.assertSame;
 import static org.junit.Assert.assertTrue;
 
-import com.google.firebase.database.TestHelpers;
 import com.google.firebase.testing.TestUtils;
 import java.lang.Thread.UncaughtExceptionHandler;
 import java.util.ArrayList;
@@ -38,25 +38,19 @@
   public void testLifecycle() {
     MockRunLoop runLoop = new MockRunLoop();
     try {
-<<<<<<< HEAD
-      assertEquals(0, runLoop.getThreadPool().getActiveCount());
-=======
       assertEquals(1, runLoop.getThreadPool().getCorePoolSize());
->>>>>>> faa9d460
       runLoop.scheduleNow(new Runnable() {
         @Override
         public void run() {
         }
       });
-      assertEquals(1, runLoop.getThreadPool().getActiveCount());
+      assertEquals(1, runLoop.getThreadPool().getCorePoolSize());
 
       runLoop.shutdown();
-      // It will be a few seconds before the core thread actually terminate.
       assertEquals(0, runLoop.getThreadPool().getCorePoolSize());
 
       runLoop.restart();
       assertEquals(1, runLoop.getThreadPool().getCorePoolSize());
-      assertEquals(1, runLoop.getThreadPool().getActiveCount());
 
       assertTrue(runLoop.errors.isEmpty());
     } finally {
@@ -68,17 +62,13 @@
   public void testScheduleWithDelay() throws ExecutionException, InterruptedException {
     MockRunLoop runLoop = new MockRunLoop();
     try {
-<<<<<<< HEAD
-      assertEquals(0, runLoop.getThreadPool().getActiveCount());
-=======
       assertEquals(1, runLoop.getThreadPool().getCorePoolSize());
->>>>>>> faa9d460
       ScheduledFuture future = runLoop.schedule(new Runnable() {
         @Override
         public void run() {
         }
       }, 500L);
-      assertEquals(1, runLoop.getThreadPool().getActiveCount());
+      assertEquals(1, runLoop.getThreadPool().getCorePoolSize());
 
       future.get();
       assertTrue(runLoop.errors.isEmpty());
@@ -101,19 +91,15 @@
     assertSame(exceptionHandler, runLoop.getExceptionHandler());
 
     try {
-<<<<<<< HEAD
-      assertEquals(0, runLoop.getThreadPool().getActiveCount());
-=======
       assertEquals(1, runLoop.getThreadPool().getCorePoolSize());
->>>>>>> faa9d460
       runLoop.scheduleNow(new Runnable() {
         @Override
         public void run() {
           throw new RuntimeException("test error");
         }
       });
-      assertEquals(1, runLoop.getThreadPool().getActiveCount());
-      TestHelpers.waitFor(semaphore);
+      assertEquals(1, runLoop.getThreadPool().getCorePoolSize());
+      semaphore.acquire();
 
       synchronized (runLoop.errors) {
         if (runLoop.errors.isEmpty()) {
