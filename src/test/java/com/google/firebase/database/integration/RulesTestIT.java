/*
 * Copyright 2017 Google Inc.
 *
 * Licensed under the Apache License, Version 2.0 (the "License");
 * you may not use this file except in compliance with the License.
 * You may obtain a copy of the License at
 *
 *     http://www.apache.org/licenses/LICENSE-2.0
 *
 * Unless required by applicable law or agreed to in writing, software
 * distributed under the License is distributed on an "AS IS" BASIS,
 * WITHOUT WARRANTIES OR CONDITIONS OF ANY KIND, either express or implied.
 * See the License for the specific language governing permissions and
 * limitations under the License.
 */

package com.google.firebase.database.integration;

import static org.junit.Assert.assertEquals;
import static org.junit.Assert.assertNotNull;
import static org.junit.Assert.assertNull;
import static org.junit.Assert.assertTrue;
import static org.junit.Assert.fail;

import com.google.auth.oauth2.GoogleCredentials;
import com.google.firebase.FirebaseApp;
import com.google.firebase.FirebaseOptions;
import com.google.firebase.TestOnlyImplFirebaseTrampolines;
import com.google.firebase.database.DataSnapshot;
import com.google.firebase.database.DatabaseError;
import com.google.firebase.database.DatabaseReference;
import com.google.firebase.database.EventRecord;
import com.google.firebase.database.FirebaseDatabase;
import com.google.firebase.database.MapBuilder;
import com.google.firebase.database.TestFailure;
import com.google.firebase.database.TestHelpers;
import com.google.firebase.database.TestTokenProvider;
import com.google.firebase.database.ValueEventListener;
import com.google.firebase.database.core.AuthTokenProvider;
import com.google.firebase.database.core.DatabaseConfig;
import com.google.firebase.database.core.RepoManager;
import com.google.firebase.database.future.ReadFuture;
import com.google.firebase.database.future.WriteFuture;
import com.google.firebase.database.util.JsonMapper;
import com.google.firebase.testing.IntegrationTestUtils;

import java.io.IOException;
import java.util.List;
import java.util.Map;
import java.util.concurrent.ExecutionException;
import java.util.concurrent.Semaphore;
import java.util.concurrent.TimeoutException;
import java.util.concurrent.atomic.AtomicBoolean;
import java.util.concurrent.atomic.AtomicInteger;
import java.util.concurrent.atomic.AtomicReference;

import org.junit.After;
import org.junit.AfterClass;
import org.junit.Before;
import org.junit.BeforeClass;
import org.junit.Test;

public class RulesTestIT {

  private static final Map<String, Object> DEFAULT_RULES_STRING =
      MapBuilder.of("rules", MapBuilder.of(".read", "auth != null", ".write", "auth != null"));

  private static final Map<String, Object> testRules;
  
  static {
    testRules = new MapBuilder()
        .put("read_only", MapBuilder.of(".read", true))
        .put("write_only", MapBuilder.of(".write", true))
        .put("read_and_write",
            new MapBuilder().put(".write", true)
                .put(".read",
                    true)
                .build())
        .put("any_auth",
            new MapBuilder().put(".write", "auth != null").put(".read", "auth != null").build())
        .put("revocable", new MapBuilder().put(".write", true)
            .put(".read",
                "data.child('public').val() == true && data.child('hidden').val() != true")
            .build())
        .put("users", new MapBuilder().put(".write", true).put(".read", true)
            .put("$user", new MapBuilder().put(".validate", "newData.hasChildren(['name', 'age'])")
                .put("name",
                    new MapBuilder().put(".validate", "newData.isString() == true").build())
                .put("age",
                    new MapBuilder()
                        .put(".validate", "newData.isNumber() && newData.val() > " + "13").build())
                .build())
            .build())
        .build();
  }

  private static DatabaseReference reader;
  private static DatabaseReference writer;

  private static FirebaseApp masterApp;

  @BeforeClass
  public static void setUpClass() throws IOException {
    // Init app with non-admin privileges
    Map<String, Object> auth = MapBuilder.of("uid", "my-service-worker");
    FirebaseOptions options = new FirebaseOptions.Builder()
        .setCredentials(GoogleCredentials.fromStream(
            IntegrationTestUtils.getServiceAccountCertificate()))
        .setDatabaseUrl(IntegrationTestUtils.getDatabaseUrl())
        .setDatabaseAuthVariableOverride(auth)
        .build();
    masterApp = FirebaseApp.initializeApp(options, "RulesTestIT");

    List<DatabaseReference> refs = IntegrationTestUtils.getRandomNode(masterApp, 2);
    reader = refs.get(0);
    writer = refs.get(1);
    String rules = JsonMapper.serializeJson(
        MapBuilder.of("rules", MapBuilder.of(writer.getKey(), testRules)));
    uploadRules(rules);
    TestHelpers.waitForRoundtrip(writer.getRoot());
  }

  @AfterClass
  public static void tearDownClass() throws IOException {
    uploadRules(JsonMapper.serializeJson(DEFAULT_RULES_STRING));
    TestHelpers.waitForRoundtrip(writer.getRoot());
  }

  @Before
  public void prepareApp() {
    TestHelpers.wrapForErrorHandling(masterApp);
  }

  @After
  public void checkAndCleanupApp() {
    TestHelpers.assertAndUnwrapErrorHandlers(masterApp);
  }

  private static void uploadRules(String rules) throws IOException {
    IntegrationTestUtils.AppHttpClient client = new IntegrationTestUtils.AppHttpClient(masterApp);
    IntegrationTestUtils.ResponseInfo response = client.put("/.settings/rules.json", rules);
    assertEquals(200, response.getStatus());
  }

  @Test
  public void testWriteOperationSetsErrorOnFailure() throws InterruptedException {
    DatabaseReference ref = writer.child("read_only");

    final Semaphore semaphore = new Semaphore(0);
    final AtomicReference<DatabaseError> result = new AtomicReference<>();
    ref.setValue("value", new DatabaseReference.CompletionListener() {
      @Override
      public void onComplete(DatabaseError error, DatabaseReference ref) {
        result.compareAndSet(null, error);
        semaphore.release(1);
      }
    });

    TestHelpers.waitFor(semaphore);
    assertNotNull(result.get());

    // All of the other writing methods are just testing the server. We're just
    // testing the
    // error propagation.
  }

  @Test
  public void testFailedListensDoNotDisruptOtherListens()
      throws TestFailure, TimeoutException, InterruptedException {
    // Wait until we're connected
    ReadFuture.untilEquals(reader.getRoot().child(".info/connected"), true).timedGet();

    final Semaphore semaphore = new Semaphore(0);
    reader.addValueEventListener(new ValueEventListener() {
      @Override
      public void onDataChange(DataSnapshot snapshot) {
        fail("Should not get data");
      }

      @Override
      public void onCancelled(DatabaseError error) {
        semaphore.release(1);
      }
    });

    TestHelpers.waitFor(semaphore);
    final AtomicBoolean saw42 = new AtomicBoolean(false);
    final ValueEventListener listener = reader.child("read_and_write")
        .addValueEventListener(new ValueEventListener() {
          @Override
          public void onDataChange(DataSnapshot snapshot) {
            // No-op
            Integer value = snapshot.getValue(Integer.class);
            if (value != null) {
              if (value == 42) {
                assertTrue(saw42.compareAndSet(false, true));
                semaphore.release(1);
              } else if (value == 84) {
                assertTrue(saw42.get());
                semaphore.release(1);
              } else {
                fail("unexpected value");
              }
            }
          }

          @Override
          public void onCancelled(DatabaseError error) {
            fail("This one shouldn't fail");
          }
        });

    writer.child("read_and_write").setValue(42);
    TestHelpers.waitFor(semaphore);
    writer.child("read_and_write").setValue(84);
    TestHelpers.waitFor(semaphore);
    reader.child("read_and_write").removeEventListener(listener);
  }

  @Test
  public void testFailedListensDoNotDisruptOtherListens2()
      throws TestFailure, TimeoutException, InterruptedException {
    // Wait until we're connected
    ReadFuture.untilEquals(reader.getRoot().child(".info/connected"), true).timedGet();

    final Semaphore semaphore = new Semaphore(0);
    final AtomicBoolean saw42 = new AtomicBoolean(false);
    final ValueEventListener listener = reader.child("read_and_write")
        .addValueEventListener(new ValueEventListener() {
          @Override
          public void onDataChange(DataSnapshot snapshot) {
            // No-op
            Integer value = snapshot.getValue(Integer.class);
            if (value != null) {
              if (value == 42) {
                assertTrue(saw42.compareAndSet(false, true));
                semaphore.release(1);
              } else if (value == 84) {
                assertTrue(saw42.get());
                semaphore.release(1);
              } else {
                fail("unexpected value");
              }
            }
          }

          @Override
          public void onCancelled(DatabaseError error) {
            fail("This one shouldn't fail");
          }
        });

    writer.child("read_and_write").setValue(42);
    TestHelpers.waitFor(semaphore);
    reader.addValueEventListener(new ValueEventListener() {
      @Override
      public void onDataChange(DataSnapshot snapshot) {
        fail("Should not get data");
      }

      @Override
      public void onCancelled(DatabaseError error) {
        semaphore.release(1);
      }
    });

    TestHelpers.waitFor(semaphore);

    writer.child("read_and_write").setValue(84);
    TestHelpers.waitFor(semaphore);
    reader.child("read_and_write").removeEventListener(listener);
  }

  @Test
  public void testListenRevocation()
      throws TestFailure, ExecutionException, TimeoutException, InterruptedException {
    new WriteFuture(writer.child("revocable"),
        new MapBuilder().put("public", true).put("data", 1).build()).timedGet();

    final AtomicBoolean valueHit = new AtomicBoolean(false);
    final AtomicInteger value = new AtomicInteger(0);
    final Semaphore semaphore = new Semaphore(0);
    reader.child("revocable/data").addValueEventListener(new ValueEventListener() {
      @Override
      public void onDataChange(DataSnapshot snapshot) {
        valueHit.compareAndSet(false, true);
        value.compareAndSet(0, snapshot.getValue(Integer.class));
        semaphore.release(1);
      }

      @Override
      public void onCancelled(DatabaseError error) {
        semaphore.release(1);
      }
    });

    TestHelpers.waitFor(semaphore);
    assertTrue(valueHit.get());
    assertEquals(1, value.get());

    writer.child("revocable/public").setValue(false);
    writer.child("revocable/data").setValue(2);
    TestHelpers.waitFor(semaphore);
    assertTrue(valueHit.get());

    writer.child("revocable/public").setValue(true);
    new WriteFuture(writer.child("revocable/data"), 3).timedGet();

    // Ok, the listen was cancelled, create a new one now.
    ValueEventListener listener = reader.child("revocable/data")
        .addValueEventListener(new ValueEventListener() {
          @Override
          public void onDataChange(DataSnapshot snapshot) {
            assertEquals(3, (int) snapshot.getValue(Integer.class));
            semaphore.release(1);
          }

          @Override
          public void onCancelled(DatabaseError error) {
            fail("This listen shouldn't fail");
          }
        });

    TestHelpers.waitFor(semaphore);
    reader.child("revocable/data").removeEventListener(listener);
  }

  @Test
  public void testFailedSetsRolledBack()
      throws TestFailure, ExecutionException, TimeoutException, InterruptedException {
    DatabaseReference fredRef = reader.child("users/fred");

    new WriteFuture(fredRef, new MapBuilder().put("name", "Fred").put("age", 19).build())
        .timedGet();

    final Semaphore semaphore = new Semaphore(0);
    ReadFuture future = new ReadFuture(fredRef.child("age"), new ReadFuture.CompletionCondition() {
      @Override
      public boolean isComplete(List<EventRecord> events) {
        if (events.size() == 1) {
          semaphore.release(1);
        }
        return events.size() == 3;
      }
    });

    // Wait for initial data
    TestHelpers.waitFor(semaphore);

    fredRef.child("age").setValue(12, new DatabaseReference.CompletionListener() {
      @Override
      public void onComplete(DatabaseError error, DatabaseReference ref) {
        assertNotNull(error);
        semaphore.release(1);
      }
    });

    List<EventRecord> events = future.timedGet();
    assertEquals(19, (int) events.get(0).getSnapshot().getValue(Integer.class));
    assertEquals(12, (int) events.get(1).getSnapshot().getValue(Integer.class));
    assertEquals(19, (int) events.get(2).getSnapshot().getValue(Integer.class));
    TestHelpers.waitFor(semaphore);
  }

  @Test
  public void testFailedUpdatesRolledBack()
      throws TestFailure, ExecutionException, TimeoutException, InterruptedException {
    DatabaseReference fredRef = reader.child("users/fred");

    new WriteFuture(fredRef, new MapBuilder().put("name", "Fred").put("age", 19).build())
        .timedGet();

    final Semaphore semaphore = new Semaphore(0);
    ReadFuture future = new ReadFuture(fredRef.child("age"), new ReadFuture.CompletionCondition() {
      @Override
      public boolean isComplete(List<EventRecord> events) {
        if (events.size() == 1) {
          semaphore.release(1);
        }
        return events.size() == 3;
      }
    });

    // Wait for initial data
    TestHelpers.waitFor(semaphore);

    Map<String, Object> update = MapBuilder.of("age", 12);
    fredRef.updateChildren(update, new DatabaseReference.CompletionListener() {
      @Override
      public void onComplete(DatabaseError error, DatabaseReference ref) {
        assertNotNull(error);
        semaphore.release(1);
      }
    });

    List<EventRecord> events = future.timedGet();
    assertEquals(19, (int) events.get(0).getSnapshot().getValue(Integer.class));
    assertEquals(12, (int) events.get(1).getSnapshot().getValue(Integer.class));
    assertEquals(19, (int) events.get(2).getSnapshot().getValue(Integer.class));
    TestHelpers.waitFor(semaphore);
  }

  @Test
  public void testStillAuthenticatedAfterReconnect()
      throws InterruptedException, ExecutionException, TestFailure, TimeoutException {
    DatabaseConfig config = TestHelpers.getDatabaseConfig(masterApp);
    DatabaseReference root = FirebaseDatabase.getInstance(masterApp).getReference();
    DatabaseReference ref = root.child(writer.getPath().toString());
    RepoManager.interrupt(config);
    RepoManager.resume(config);
    DatabaseError err = new WriteFuture(ref.child("any_auth"), true).timedGet();
    assertNull(err);
  }

  @Test
  public void testAuthenticatedImmediatelyAfterTokenChange() throws Exception {
    DatabaseConfig config = TestHelpers.getDatabaseConfig(masterApp);
<<<<<<< HEAD
    AuthTokenProvider originalProvider = config.getAuthTokenProvider();
    try {
      TestTokenProvider provider = new TestTokenProvider(TestHelpers.getExecutorService(config));
      config.setAuthTokenProvider(provider);

      DatabaseReference root = FirebaseDatabase.getInstance(masterApp).getReference();
      DatabaseReference ref = root.child(writer.getPath().toString());

      String token = TestOnlyImplFirebaseTrampolines.getToken(masterApp, true);
      provider.setToken(token);

      DatabaseError err = new WriteFuture(ref.child("any_auth"), true).timedGet();
      assertNull(err);
    } finally {
      config.setAuthTokenProvider(originalProvider);
    }
=======
    TestTokenProvider provider = new TestTokenProvider(TestHelpers.getExecutorService(config));
    config.setAuthTokenProvider(provider);

    DatabaseReference root = FirebaseDatabase.getInstance(masterApp).getReference();
    DatabaseReference ref = root.child(writer.getPath().toString());

    String token = TestOnlyImplFirebaseTrampolines.getToken(masterApp, true).get(
        TestUtils.TEST_TIMEOUT_MILLIS, TimeUnit.MILLISECONDS).getToken();
    provider.setToken(token);

    DatabaseError err = new WriteFuture(ref.child("any_auth"), true).timedGet();
    assertNull(err);
>>>>>>> 9117f75b
  }
}<|MERGE_RESOLUTION|>--- conflicted
+++ resolved
@@ -210,9 +210,9 @@
           }
         });
 
-    writer.child("read_and_write").setValue(42);
-    TestHelpers.waitFor(semaphore);
-    writer.child("read_and_write").setValue(84);
+    writer.child("read_and_write").setValueAsync(42);
+    TestHelpers.waitFor(semaphore);
+    writer.child("read_and_write").setValueAsync(84);
     TestHelpers.waitFor(semaphore);
     reader.child("read_and_write").removeEventListener(listener);
   }
@@ -250,7 +250,7 @@
           }
         });
 
-    writer.child("read_and_write").setValue(42);
+    writer.child("read_and_write").setValueAsync(42);
     TestHelpers.waitFor(semaphore);
     reader.addValueEventListener(new ValueEventListener() {
       @Override
@@ -266,7 +266,7 @@
 
     TestHelpers.waitFor(semaphore);
 
-    writer.child("read_and_write").setValue(84);
+    writer.child("read_and_write").setValueAsync(84);
     TestHelpers.waitFor(semaphore);
     reader.child("read_and_write").removeEventListener(listener);
   }
@@ -298,12 +298,12 @@
     assertTrue(valueHit.get());
     assertEquals(1, value.get());
 
-    writer.child("revocable/public").setValue(false);
-    writer.child("revocable/data").setValue(2);
+    writer.child("revocable/public").setValueAsync(false);
+    writer.child("revocable/data").setValueAsync(2);
     TestHelpers.waitFor(semaphore);
     assertTrue(valueHit.get());
 
-    writer.child("revocable/public").setValue(true);
+    writer.child("revocable/public").setValueAsync(true);
     new WriteFuture(writer.child("revocable/data"), 3).timedGet();
 
     // Ok, the listen was cancelled, create a new one now.
@@ -415,7 +415,6 @@
   @Test
   public void testAuthenticatedImmediatelyAfterTokenChange() throws Exception {
     DatabaseConfig config = TestHelpers.getDatabaseConfig(masterApp);
-<<<<<<< HEAD
     AuthTokenProvider originalProvider = config.getAuthTokenProvider();
     try {
       TestTokenProvider provider = new TestTokenProvider(TestHelpers.getExecutorService(config));
@@ -432,19 +431,5 @@
     } finally {
       config.setAuthTokenProvider(originalProvider);
     }
-=======
-    TestTokenProvider provider = new TestTokenProvider(TestHelpers.getExecutorService(config));
-    config.setAuthTokenProvider(provider);
-
-    DatabaseReference root = FirebaseDatabase.getInstance(masterApp).getReference();
-    DatabaseReference ref = root.child(writer.getPath().toString());
-
-    String token = TestOnlyImplFirebaseTrampolines.getToken(masterApp, true).get(
-        TestUtils.TEST_TIMEOUT_MILLIS, TimeUnit.MILLISECONDS).getToken();
-    provider.setToken(token);
-
-    DatabaseError err = new WriteFuture(ref.child("any_auth"), true).timedGet();
-    assertNull(err);
->>>>>>> 9117f75b
   }
 }