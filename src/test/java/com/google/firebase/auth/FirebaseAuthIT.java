--- conflicted
+++ resolved
@@ -269,139 +269,7 @@
   @Test
   public void testUserLifecycle() throws Exception {
     // Create user
-<<<<<<< HEAD
     UserRecord userRecord = auth.createUserAsync(new CreateRequest()).get();
-    try {
-      String uid = userRecord.getUid();
-
-      // Get user
-      userRecord = auth.getUserAsync(userRecord.getUid()).get();
-      assertEquals(uid, userRecord.getUid());
-      assertNull(userRecord.getDisplayName());
-      assertNull(userRecord.getEmail());
-      assertNull(userRecord.getPhoneNumber());
-      assertNull(userRecord.getPhotoUrl());
-      assertFalse(userRecord.isEmailVerified());
-      assertFalse(userRecord.isDisabled());
-      assertTrue(userRecord.getUserMetadata().getCreationTimestamp() > 0);
-      assertEquals(0, userRecord.getUserMetadata().getLastSignInTimestamp());
-      assertEquals(0, userRecord.getProviderData().length);
-      assertTrue(userRecord.getCustomClaims().isEmpty());
-
-      // Update user
-      RandomUser randomUser = RandomUser.create();
-      String phone = randomPhoneNumber();
-      UpdateRequest request = userRecord.updateRequest()
-          .setDisplayName("Updated Name")
-          .setEmail(randomUser.email)
-          .setPhoneNumber(phone)
-          .setPhotoUrl("https://example.com/photo.png")
-          .setEmailVerified(true)
-          .setPassword("secret");
-      userRecord = auth.updateUserAsync(request).get();
-      assertEquals(uid, userRecord.getUid());
-      assertEquals("Updated Name", userRecord.getDisplayName());
-      assertEquals(randomUser.email, userRecord.getEmail());
-      assertEquals(phone, userRecord.getPhoneNumber());
-      assertEquals("https://example.com/photo.png", userRecord.getPhotoUrl());
-      assertTrue(userRecord.isEmailVerified());
-      assertFalse(userRecord.isDisabled());
-      assertEquals(2, userRecord.getProviderData().length);
-      assertTrue(userRecord.getCustomClaims().isEmpty());
-
-      // Link user to IDP providers
-      request = userRecord.updateRequest()
-          .setLinkProvider(
-              UserProvider
-                  .builder()
-                  .setUid("testuid")
-                  .setProviderId("google.com")
-                  .setEmail("test@example.com")
-                  .setDisplayName("Test User")
-                  .setPhotoUrl("https://test.com/user.png")
-                  .build());
-      userRecord = auth.updateUserAsync(request).get();
-      assertEquals(uid, userRecord.getUid());
-      assertEquals("Updated Name", userRecord.getDisplayName());
-      assertEquals(randomUser.email, userRecord.getEmail());
-      assertEquals(phone, userRecord.getPhoneNumber());
-      assertEquals("https://example.com/photo.png", userRecord.getPhotoUrl());
-      assertTrue(userRecord.isEmailVerified());
-      assertFalse(userRecord.isDisabled());
-      assertEquals(3, userRecord.getProviderData().length);
-      List<String> providers = new ArrayList<>();
-      for (UserInfo provider : userRecord.getProviderData()) {
-        providers.add(provider.getProviderId());
-      }
-      assertTrue(providers.contains("google.com"));
-      assertTrue(userRecord.getCustomClaims().isEmpty());
-
-      // Unlink phone provider
-      request = userRecord.updateRequest().setDeleteProviders(ImmutableList.of("phone"));
-      userRecord = auth.updateUserAsync(request).get();
-      assertNull(userRecord.getPhoneNumber());
-      assertEquals(2, userRecord.getProviderData().length);
-      providers.clear();
-      for (UserInfo provider : userRecord.getProviderData()) {
-        providers.add(provider.getProviderId());
-      }
-      assertFalse(providers.contains("phone"));
-      assertEquals(uid, userRecord.getUid());
-      assertEquals("Updated Name", userRecord.getDisplayName());
-      assertEquals(randomUser.email, userRecord.getEmail());
-      assertEquals("https://example.com/photo.png", userRecord.getPhotoUrl());
-      assertTrue(userRecord.isEmailVerified());
-      assertFalse(userRecord.isDisabled());
-      assertTrue(userRecord.getCustomClaims().isEmpty());
-
-      // Unlink IDP provider
-      request = userRecord.updateRequest().setDeleteProviders(ImmutableList.of("google.com"));
-      userRecord = auth.updateUserAsync(request).get();
-      assertEquals(1, userRecord.getProviderData().length);
-      assertNotEquals("google.com", userRecord.getProviderData()[0].getProviderId());
-      assertEquals(uid, userRecord.getUid());
-      assertEquals("Updated Name", userRecord.getDisplayName());
-      assertEquals(randomUser.email, userRecord.getEmail());
-      assertNull(userRecord.getPhoneNumber());
-      assertEquals("https://example.com/photo.png", userRecord.getPhotoUrl());
-      assertTrue(userRecord.isEmailVerified());
-      assertFalse(userRecord.isDisabled());
-      assertTrue(userRecord.getCustomClaims().isEmpty());
-
-      // Get user by email
-      userRecord = auth.getUserByEmailAsync(userRecord.getEmail()).get();
-      assertEquals(uid, userRecord.getUid());
-
-      // Disable user and remove properties
-      request = userRecord.updateRequest()
-          .setPhotoUrl(null)
-          .setDisplayName(null)
-          .setPhoneNumber(null)
-          .setDisabled(true);
-      userRecord = auth.updateUserAsync(request).get();
-      assertEquals(uid, userRecord.getUid());
-      assertNull(userRecord.getDisplayName());
-      assertEquals(randomUser.email, userRecord.getEmail());
-      assertNull(userRecord.getPhoneNumber());
-      assertNull(userRecord.getPhotoUrl());
-      assertTrue(userRecord.isEmailVerified());
-      assertTrue(userRecord.isDisabled());
-      assertEquals(1, userRecord.getProviderData().length);
-      assertTrue(userRecord.getCustomClaims().isEmpty());
-
-    } finally {
-      // Delete user
-      auth.deleteUserAsync(userRecord.getUid()).get();
-      try {
-        auth.getUserAsync(userRecord.getUid()).get();
-        fail("No error thrown for deleted user");
-      } catch (ExecutionException e) {
-        assertTrue(e.getCause() instanceof FirebaseAuthException);
-        assertEquals(FirebaseUserManager.USER_NOT_FOUND_ERROR,
-            ((FirebaseAuthException) e.getCause()).getErrorCode());
-      }
-=======
-    UserRecord userRecord = auth.createUserAsync(new UserRecord.CreateRequest()).get();
     String uid = userRecord.getUid();
 
     // Get user
@@ -421,7 +289,7 @@
 
     // Update user
     RandomUser randomUser = UserTestUtils.generateRandomUserInfo();
-    UserRecord.UpdateRequest request = userRecord.updateRequest()
+    UpdateRequest request = userRecord.updateRequest()
         .setDisplayName("Updated Name")
         .setEmail(randomUser.getEmail())
         .setPhoneNumber(randomUser.getPhoneNumber())
@@ -440,6 +308,65 @@
     assertEquals(2, userRecord.getProviderData().length);
     assertTrue(userRecord.getCustomClaims().isEmpty());
 
+    // Link user to IDP providers
+    request = userRecord.updateRequest()
+        .setLinkProvider(
+            UserProvider
+                .builder()
+                .setUid("testuid")
+                .setProviderId("google.com")
+                .setEmail("test@example.com")
+                .setDisplayName("Test User")
+                .setPhotoUrl("https://test.com/user.png")
+                .build());
+    userRecord = auth.updateUserAsync(request).get();
+    assertEquals(uid, userRecord.getUid());
+    assertEquals("Updated Name", userRecord.getDisplayName());
+    assertEquals(randomUser.getEmail(), userRecord.getEmail());
+    assertEquals(randomUser.getPhoneNumber(), userRecord.getPhoneNumber());
+    assertEquals("https://example.com/photo.png", userRecord.getPhotoUrl());
+    assertTrue(userRecord.isEmailVerified());
+    assertFalse(userRecord.isDisabled());
+    assertEquals(3, userRecord.getProviderData().length);
+    List<String> providers = new ArrayList<>();
+    for (UserInfo provider : userRecord.getProviderData()) {
+      providers.add(provider.getProviderId());
+    }
+    assertTrue(providers.contains("google.com"));
+    assertTrue(userRecord.getCustomClaims().isEmpty());
+
+    // Unlink phone provider
+    request = userRecord.updateRequest().setDeleteProviders(ImmutableList.of("phone"));
+    userRecord = auth.updateUserAsync(request).get();
+    assertNull(userRecord.getPhoneNumber());
+    assertEquals(2, userRecord.getProviderData().length);
+    providers.clear();
+    for (UserInfo provider : userRecord.getProviderData()) {
+      providers.add(provider.getProviderId());
+    }
+    assertFalse(providers.contains("phone"));
+    assertEquals(uid, userRecord.getUid());
+    assertEquals("Updated Name", userRecord.getDisplayName());
+    assertEquals(randomUser.getEmail(), userRecord.getEmail());
+    assertEquals("https://example.com/photo.png", userRecord.getPhotoUrl());
+    assertTrue(userRecord.isEmailVerified());
+    assertFalse(userRecord.isDisabled());
+    assertTrue(userRecord.getCustomClaims().isEmpty());
+
+    // Unlink IDP provider
+    request = userRecord.updateRequest().setDeleteProviders(ImmutableList.of("google.com"));
+    userRecord = auth.updateUserAsync(request).get();
+    assertEquals(1, userRecord.getProviderData().length);
+    assertNotEquals("google.com", userRecord.getProviderData()[0].getProviderId());
+    assertEquals(uid, userRecord.getUid());
+    assertEquals("Updated Name", userRecord.getDisplayName());
+    assertEquals(randomUser.getEmail(), userRecord.getEmail());
+    assertNull(userRecord.getPhoneNumber());
+    assertEquals("https://example.com/photo.png", userRecord.getPhotoUrl());
+    assertTrue(userRecord.isEmailVerified());
+    assertFalse(userRecord.isDisabled());
+    assertTrue(userRecord.getCustomClaims().isEmpty());
+
     // Get user by email
     userRecord = auth.getUserByEmailAsync(userRecord.getEmail()).get();
     assertEquals(uid, userRecord.getUid());
@@ -495,7 +422,6 @@
       }
 
       TimeUnit.SECONDS.sleep((long)Math.pow(2, i));
->>>>>>> d8b15830
     }
 
     // Ensure the lastRefreshTimestamp is approximately "now" (with a tolerance of 10 minutes).
