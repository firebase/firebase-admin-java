/*
 * Copyright 2017 Google Inc.
 *
 * Licensed under the Apache License, Version 2.0 (the "License");
 * you may not use this file except in compliance with the License.
 * You may obtain a copy of the License at
 *
 *     http://www.apache.org/licenses/LICENSE-2.0
 *
 * Unless required by applicable law or agreed to in writing, software
 * distributed under the License is distributed on an "AS IS" BASIS,
 * WITHOUT WARRANTIES OR CONDITIONS OF ANY KIND, either express or implied.
 * See the License for the specific language governing permissions and
 * limitations under the License.
 */

package com.google.firebase.auth;

import static org.junit.Assert.assertEquals;
import static org.junit.Assert.assertFalse;
import static org.junit.Assert.assertNotNull;
import static org.junit.Assert.assertNull;
import static org.junit.Assert.assertTrue;
import static org.junit.Assert.fail;

import com.google.api.client.googleapis.util.Utils;
import com.google.api.client.http.GenericUrl;
import com.google.api.client.http.HttpRequest;
import com.google.api.client.http.HttpResponse;
import com.google.api.client.http.HttpTransport;
import com.google.api.client.http.json.JsonHttpContent;
import com.google.api.client.json.GenericJson;
import com.google.api.client.json.JsonFactory;
import com.google.api.client.json.JsonObjectParser;
import com.google.api.core.ApiFuture;
import com.google.api.core.ApiFutureCallback;
import com.google.api.core.ApiFutures;
import com.google.auth.ServiceAccountSigner;
import com.google.auth.oauth2.AccessToken;
import com.google.auth.oauth2.GoogleCredentials;
import com.google.common.base.Strings;
import com.google.common.collect.ImmutableList;
import com.google.common.collect.ImmutableMap;
import com.google.common.io.BaseEncoding;
import com.google.common.util.concurrent.MoreExecutors;
import com.google.firebase.FirebaseApp;
import com.google.firebase.FirebaseOptions;
import com.google.firebase.ImplFirebaseTrampolines;
import com.google.firebase.auth.hash.Scrypt;
import com.google.firebase.internal.Nullable;
import com.google.firebase.testing.IntegrationTestUtils;
import java.io.IOException;
import java.net.URLDecoder;
import java.util.ArrayList;
import java.util.HashMap;
import java.util.List;
import java.util.Map;
import java.util.Random;
import java.util.UUID;
import java.util.concurrent.ExecutionException;
import java.util.concurrent.Semaphore;
import java.util.concurrent.TimeUnit;
import java.util.concurrent.atomic.AtomicInteger;
import java.util.concurrent.atomic.AtomicReference;

import org.junit.BeforeClass;
import org.junit.Test;

public class FirebaseAuthIT {

  private static final String VERIFY_CUSTOM_TOKEN_URL =
      "https://www.googleapis.com/identitytoolkit/v3/relyingparty/verifyCustomToken";
  private static final String VERIFY_PASSWORD_URL =
      "https://www.googleapis.com/identitytoolkit/v3/relyingparty/verifyPassword";
  private static final String RESET_PASSWORD_URL =
      "https://www.googleapis.com/identitytoolkit/v3/relyingparty/resetPassword";
  private static final String EMAIL_LINK_SIGN_IN_URL =
      "https://www.googleapis.com/identitytoolkit/v3/relyingparty/emailLinkSignin";
  private static final JsonFactory jsonFactory = Utils.getDefaultJsonFactory();
  private static final HttpTransport transport = Utils.getDefaultTransport();
  private static final String ACTION_LINK_CONTINUE_URL = "http://localhost/?a=1&b=2#c=3";

  private static FirebaseAuth auth;

  @BeforeClass
  public static void setUpClass() {
    FirebaseApp masterApp = IntegrationTestUtils.ensureDefaultApp();
    auth = FirebaseAuth.getInstance(masterApp);
  }

  @Test
  public void testGetNonExistingUser() throws Exception {
    try {
      auth.getUserAsync("non.existing").get();
      fail("No error thrown for non existing uid");
    } catch (ExecutionException e) {
      assertTrue(e.getCause() instanceof FirebaseAuthException);
      assertEquals(FirebaseUserManager.USER_NOT_FOUND_ERROR,
          ((FirebaseAuthException) e.getCause()).getErrorCode());
    }
  }

  @Test
  public void testGetNonExistingUserByEmail() throws Exception {
    try {
      auth.getUserByEmailAsync("non.existing@definitely.non.existing").get();
      fail("No error thrown for non existing email");
    } catch (ExecutionException e) {
      assertTrue(e.getCause() instanceof FirebaseAuthException);
      assertEquals(FirebaseUserManager.USER_NOT_FOUND_ERROR,
          ((FirebaseAuthException) e.getCause()).getErrorCode());
    }
  }

  @Test
  public void testUpdateNonExistingUser() throws Exception {
    try {
      auth.updateUserAsync(new UserRecord.UpdateRequest("non.existing")).get();
      fail("No error thrown for non existing uid");
    } catch (ExecutionException e) {
      assertTrue(e.getCause() instanceof FirebaseAuthException);
      assertEquals(FirebaseUserManager.USER_NOT_FOUND_ERROR,
          ((FirebaseAuthException) e.getCause()).getErrorCode());
    }
  }

  @Test
  public void testDeleteNonExistingUser() throws Exception {
    try {
      auth.deleteUserAsync("non.existing").get();
      fail("No error thrown for non existing uid");
    } catch (ExecutionException e) {
      assertTrue(e.getCause() instanceof FirebaseAuthException);
      assertEquals(FirebaseUserManager.USER_NOT_FOUND_ERROR,
          ((FirebaseAuthException) e.getCause()).getErrorCode());
    }
  }

  @Test
  public void testDeleteUsers() throws Exception {
    UserRecord user1 = newUserWithParams();
    UserRecord user2 = newUserWithParams();
    UserRecord user3 = newUserWithParams();

    DeleteUsersResult deleteUsersResult =
        slowDeleteUsersAsync(ImmutableList.of(user1.getUid(), user2.getUid(), user3.getUid()))
            .get();

    assertEquals(3, deleteUsersResult.getSuccessCount());
    assertEquals(0, deleteUsersResult.getFailureCount());
    assertTrue(deleteUsersResult.getErrors().isEmpty());

    GetUsersResult getUsersResult =
        auth.getUsersAsync(
                ImmutableList.<UserIdentifier>of(new UidIdentifier(user1.getUid()),
                    new UidIdentifier(user2.getUid()), new UidIdentifier(user3.getUid())))
            .get();

    assertTrue(getUsersResult.getUsers().isEmpty());
    assertEquals(3, getUsersResult.getNotFound().size());
  }

  @Test
  public void testDeleteExistingAndNonExistingUsers() throws Exception {
    UserRecord user1 = newUserWithParams();

    DeleteUsersResult deleteUsersResult =
        slowDeleteUsersAsync(ImmutableList.of(user1.getUid(), "uid-that-doesnt-exist")).get();

    assertEquals(2, deleteUsersResult.getSuccessCount());
    assertEquals(0, deleteUsersResult.getFailureCount());
    assertTrue(deleteUsersResult.getErrors().isEmpty());

    GetUsersResult getUsersResult =
        auth.getUsersAsync(ImmutableList.<UserIdentifier>of(new UidIdentifier(user1.getUid()),
                               new UidIdentifier("uid-that-doesnt-exist")))
            .get();

    assertTrue(getUsersResult.getUsers().isEmpty());
    assertEquals(2, getUsersResult.getNotFound().size());
  }

  @Test
  public void testDeleteUsersIsIdempotent() throws Exception {
    UserRecord user1 = newUserWithParams();

    DeleteUsersResult result = slowDeleteUsersAsync(ImmutableList.of(user1.getUid())).get();

    assertEquals(1, result.getSuccessCount());
    assertEquals(0, result.getFailureCount());
    assertTrue(result.getErrors().isEmpty());

    // Delete the user again to ensure that everything still counts as a success.
    result = slowDeleteUsersAsync(ImmutableList.of(user1.getUid())).get();

    assertEquals(1, result.getSuccessCount());
    assertEquals(0, result.getFailureCount());
    assertTrue(result.getErrors().isEmpty());
  }

  /**
   * The {@code batchDelete} endpoint has a rate limit of 1 QPS. Use this test
   * helper to ensure you don't exceed the quota.
   */
  // TODO(rsgowman): When/if the rate limit is relaxed, eliminate this helper.
  private ApiFuture<DeleteUsersResult> slowDeleteUsersAsync(List<String> uids) throws Exception {
    TimeUnit.SECONDS.sleep(1);
    return auth.deleteUsersAsync(uids);
  }

  @Test
  public void testCreateUserWithParams() throws Exception {
    RandomUser randomUser = RandomUser.create();
    String phone = randomPhoneNumber();
    UserRecord.CreateRequest user = new UserRecord.CreateRequest()
        .setUid(randomUser.uid)
        .setEmail(randomUser.email)
        .setPhoneNumber(phone)
        .setDisplayName("Random User")
        .setPhotoUrl("https://example.com/photo.png")
        .setEmailVerified(true)
        .setPassword("password");

    UserRecord userRecord = auth.createUserAsync(user).get();
    try {
      assertEquals(randomUser.uid, userRecord.getUid());
      assertEquals("Random User", userRecord.getDisplayName());
      assertEquals(randomUser.email, userRecord.getEmail());
      assertEquals(phone, userRecord.getPhoneNumber());
      assertEquals("https://example.com/photo.png", userRecord.getPhotoUrl());
      assertTrue(userRecord.isEmailVerified());
      assertFalse(userRecord.isDisabled());

      assertEquals(2, userRecord.getProviderData().length);
      List<String> providers = new ArrayList<>();
      for (UserInfo provider : userRecord.getProviderData()) {
        providers.add(provider.getProviderId());
      }
      assertTrue(providers.contains("password"));
      assertTrue(providers.contains("phone"));

      checkRecreateUser(randomUser.uid);
    } finally {
      auth.deleteUserAsync(userRecord.getUid()).get();
    }
  }

  @Test
  public void testUserLifecycle() throws Exception {
    // Create user
    UserRecord userRecord = auth.createUserAsync(new UserRecord.CreateRequest()).get();
    String uid = userRecord.getUid();

    // Get user
    userRecord = auth.getUserAsync(userRecord.getUid()).get();
    assertEquals(uid, userRecord.getUid());
    assertNull(userRecord.getTenantId());
    assertNull(userRecord.getDisplayName());
    assertNull(userRecord.getEmail());
    assertNull(userRecord.getPhoneNumber());
    assertNull(userRecord.getPhotoUrl());
    assertFalse(userRecord.isEmailVerified());
    assertFalse(userRecord.isDisabled());
    assertTrue(userRecord.getUserMetadata().getCreationTimestamp() > 0);
    assertEquals(0, userRecord.getUserMetadata().getLastSignInTimestamp());
    assertEquals(0, userRecord.getProviderData().length);
    assertTrue(userRecord.getCustomClaims().isEmpty());

    // Update user
    RandomUser randomUser = RandomUser.create();
    String phone = randomPhoneNumber();
    UserRecord.UpdateRequest request = userRecord.updateRequest()
        .setDisplayName("Updated Name")
        .setEmail(randomUser.email)
        .setPhoneNumber(phone)
        .setPhotoUrl("https://example.com/photo.png")
        .setEmailVerified(true)
        .setPassword("secret");
    userRecord = auth.updateUserAsync(request).get();
    assertEquals(uid, userRecord.getUid());
    assertNull(userRecord.getTenantId());
    assertEquals("Updated Name", userRecord.getDisplayName());
    assertEquals(randomUser.email, userRecord.getEmail());
    assertEquals(phone, userRecord.getPhoneNumber());
    assertEquals("https://example.com/photo.png", userRecord.getPhotoUrl());
    assertTrue(userRecord.isEmailVerified());
    assertFalse(userRecord.isDisabled());
    assertEquals(2, userRecord.getProviderData().length);
    assertTrue(userRecord.getCustomClaims().isEmpty());

    // Get user by email
    userRecord = auth.getUserByEmailAsync(userRecord.getEmail()).get();
    assertEquals(uid, userRecord.getUid());

    // Disable user and remove properties
    request = userRecord.updateRequest()
        .setPhotoUrl(null)
        .setDisplayName(null)
        .setPhoneNumber(null)
        .setDisabled(true);
    userRecord = auth.updateUserAsync(request).get();
    assertEquals(uid, userRecord.getUid());
    assertNull(userRecord.getTenantId());
    assertNull(userRecord.getDisplayName());
    assertEquals(randomUser.email, userRecord.getEmail());
    assertNull(userRecord.getPhoneNumber());
    assertNull(userRecord.getPhotoUrl());
    assertTrue(userRecord.isEmailVerified());
    assertTrue(userRecord.isDisabled());
    assertEquals(1, userRecord.getProviderData().length);
    assertTrue(userRecord.getCustomClaims().isEmpty());

    // Delete user
    auth.deleteUserAsync(userRecord.getUid()).get();
    assertUserDoesNotExist(auth, userRecord.getUid());
  }

  @Test
  public void testLastRefreshTime() throws Exception {
    RandomUser user = RandomUser.create();
    UserRecord newUserRecord = auth.createUser(new UserRecord.CreateRequest()
                                                   .setUid(user.uid)
                                                   .setEmail(user.email)
                                                   .setEmailVerified(false)
                                                   .setPassword("password"));

    try {
      // New users should not have a lastRefreshTimestamp set.
      assertEquals(0, newUserRecord.getUserMetadata().getLastRefreshTimestamp());

      // Login to cause the lastRefreshTimestamp to be set.
      signInWithPassword(newUserRecord.getEmail(), "password");

      UserRecord userRecord = auth.getUser(newUserRecord.getUid());

      // Ensure the lastRefreshTimestamp is approximately "now" (with a tollerance of 10 minutes).
      long now = System.currentTimeMillis();
      long tollerance = TimeUnit.MINUTES.toMillis(10);
      long lastRefreshTimestamp = userRecord.getUserMetadata().getLastRefreshTimestamp();
      assertTrue(now - tollerance <= lastRefreshTimestamp);
      assertTrue(lastRefreshTimestamp <= now + tollerance);
    } finally {
      auth.deleteUser(newUserRecord.getUid());
    }
  }

  @Test
  public void testLastRefreshTime() throws Exception {
    RandomUser user = RandomUser.create();
    UserRecord newUserRecord = auth.createUser(new CreateRequest()
                                                   .setUid(user.uid)
                                                   .setEmail(user.email)
                                                   .setEmailVerified(false)
                                                   .setPassword("password"));

    try {
      // New users should not have a lastRefreshTimestamp set.
      assertEquals(0, newUserRecord.getUserMetadata().getLastRefreshTimestamp());

      // Login to cause the lastRefreshTimestamp to be set.
      signInWithPassword(newUserRecord.getEmail(), "password");

      UserRecord userRecord = auth.getUser(newUserRecord.getUid());

      // Ensure the lastRefreshTimestamp is approximately "now" (with a tollerance of 10 minutes).
      long now = System.currentTimeMillis();
      long tollerance = TimeUnit.MINUTES.toMillis(10);
      long lastRefreshTimestamp = userRecord.getUserMetadata().getLastRefreshTimestamp();
      assertTrue(now - tollerance <= lastRefreshTimestamp);
      assertTrue(lastRefreshTimestamp <= now + tollerance);
    } finally {
      auth.deleteUser(newUserRecord.getUid());
    }
  }

  @Test
  public void testListUsers() throws Exception {
    final List<String> uids = new ArrayList<>();

    try {
      for (int i = 0; i < 3; i++) {
        UserRecord.CreateRequest createRequest =
            new UserRecord.CreateRequest().setPassword("password");
        uids.add(auth.createUserAsync(createRequest).get().getUid());
      }

      // Test list by batches
      final AtomicInteger collected = new AtomicInteger(0);
      ListUsersPage page = auth.listUsersAsync(null).get();
      while (page != null) {
        for (ExportedUserRecord user : page.getValues()) {
          if (uids.contains(user.getUid())) {
            collected.incrementAndGet();
            assertNotNull("Missing passwordHash field. A common cause would be "
                + "forgetting to add the \"Firebase Authentication Admin\" permission. See "
                + "instructions in CONTRIBUTING.md", user.getPasswordHash());
            assertNotNull(user.getPasswordSalt());
            assertNull(user.getTenantId());
          }
        }
        page = page.getNextPage();
      }
      assertEquals(uids.size(), collected.get());

      // Test iterate all
      collected.set(0);
      page = auth.listUsersAsync(null).get();
      for (ExportedUserRecord user : page.iterateAll()) {
        if (uids.contains(user.getUid())) {
          collected.incrementAndGet();
          assertNotNull(user.getPasswordHash());
          assertNotNull(user.getPasswordSalt());
          assertNull(user.getTenantId());
        }
      }
      assertEquals(uids.size(), collected.get());

      // Test iterate async
      collected.set(0);
      final Semaphore semaphore = new Semaphore(0);
      final AtomicReference<Throwable> error = new AtomicReference<>();
      ApiFuture<ListUsersPage> pageFuture = auth.listUsersAsync(null);
      ApiFutures.addCallback(pageFuture, new ApiFutureCallback<ListUsersPage>() {
        @Override
        public void onFailure(Throwable t) {
          error.set(t);
          semaphore.release();
        }

        @Override
        public void onSuccess(ListUsersPage result) {
          for (ExportedUserRecord user : result.iterateAll()) {
            if (uids.contains(user.getUid())) {
              collected.incrementAndGet();
              assertNotNull(user.getPasswordHash());
              assertNotNull(user.getPasswordSalt());
              assertNull(user.getTenantId());
            }
          }
          semaphore.release();
        }
      }, MoreExecutors.directExecutor());
      semaphore.acquire();
      assertEquals(uids.size(), collected.get());
      assertNull(error.get());
    } finally {
      for (String uid : uids) {
        auth.deleteUserAsync(uid).get();
      }
    }
  }

  @Test
  public void testTenantAwareUserLifecycle() throws Exception {
    // Create tenant to use.
    TenantManager tenantManager = auth.getTenantManager();
    Tenant.CreateRequest tenantCreateRequest =
        new Tenant.CreateRequest().setDisplayName("DisplayName");
    final String tenantId = tenantManager.createTenant(tenantCreateRequest).getTenantId();

    TenantAwareFirebaseAuth tenantAwareAuth = auth.getTenantManager().getAuthForTenant(tenantId);

    // Create user
    UserRecord userRecord = tenantAwareAuth.createUserAsync(new UserRecord.CreateRequest()).get();
    String uid = userRecord.getUid();

    // Get user
    userRecord = tenantAwareAuth.getUserAsync(userRecord.getUid()).get();
    assertEquals(uid, userRecord.getUid());
    assertEquals(tenantId, userRecord.getTenantId());
    assertNull(userRecord.getDisplayName());
    assertNull(userRecord.getEmail());
    assertNull(userRecord.getPhoneNumber());
    assertNull(userRecord.getPhotoUrl());
    assertFalse(userRecord.isEmailVerified());
    assertFalse(userRecord.isDisabled());
    assertTrue(userRecord.getUserMetadata().getCreationTimestamp() > 0);
    assertEquals(0, userRecord.getUserMetadata().getLastSignInTimestamp());
    assertEquals(0, userRecord.getProviderData().length);
    assertTrue(userRecord.getCustomClaims().isEmpty());

    // Update user
    RandomUser randomUser = RandomUser.create();
    String phone = randomPhoneNumber();
    UserRecord.UpdateRequest request = userRecord.updateRequest()
        .setDisplayName("Updated Name")
        .setEmail(randomUser.email)
        .setPhoneNumber(phone)
        .setPhotoUrl("https://example.com/photo.png")
        .setEmailVerified(true)
        .setPassword("secret");
    userRecord = tenantAwareAuth.updateUserAsync(request).get();
    assertEquals(uid, userRecord.getUid());
    assertEquals(tenantId, userRecord.getTenantId());
    assertEquals("Updated Name", userRecord.getDisplayName());
    assertEquals(randomUser.email, userRecord.getEmail());
    assertEquals(phone, userRecord.getPhoneNumber());
    assertEquals("https://example.com/photo.png", userRecord.getPhotoUrl());
    assertTrue(userRecord.isEmailVerified());
    assertFalse(userRecord.isDisabled());
    assertEquals(2, userRecord.getProviderData().length);
    assertTrue(userRecord.getCustomClaims().isEmpty());

    // Get user by email
    userRecord = tenantAwareAuth.getUserByEmailAsync(userRecord.getEmail()).get();
    assertEquals(uid, userRecord.getUid());

    // Disable user and remove properties
    request = userRecord.updateRequest()
        .setPhotoUrl(null)
        .setDisplayName(null)
        .setPhoneNumber(null)
        .setDisabled(true);
    userRecord = tenantAwareAuth.updateUserAsync(request).get();
    assertEquals(uid, userRecord.getUid());
    assertEquals(tenantId, userRecord.getTenantId());
    assertNull(userRecord.getDisplayName());
    assertEquals(randomUser.email, userRecord.getEmail());
    assertNull(userRecord.getPhoneNumber());
    assertNull(userRecord.getPhotoUrl());
    assertTrue(userRecord.isEmailVerified());
    assertTrue(userRecord.isDisabled());
    assertEquals(1, userRecord.getProviderData().length);
    assertTrue(userRecord.getCustomClaims().isEmpty());

    // Delete user and tenant
    tenantAwareAuth.deleteUserAsync(userRecord.getUid()).get();
    assertUserDoesNotExist(tenantAwareAuth, userRecord.getUid());
    tenantManager.deleteTenant(tenantId);
  }

  @Test
  public void testTenantAwareListUsers() throws Exception {
    // Create tenant to use.
    TenantManager tenantManager = auth.getTenantManager();
    Tenant.CreateRequest tenantCreateRequest =
        new Tenant.CreateRequest().setDisplayName("DisplayName");
    final String tenantId = tenantManager.createTenant(tenantCreateRequest).getTenantId();

    TenantAwareFirebaseAuth tenantAwareAuth = tenantManager.getAuthForTenant(tenantId);
    final List<String> uids = new ArrayList<>();

    try {
      for (int i = 0; i < 3; i++) {
        UserRecord.CreateRequest createRequest =
            new UserRecord.CreateRequest().setPassword("password");
        uids.add(tenantAwareAuth.createUserAsync(createRequest).get().getUid());
      }

      // Test list by batches
      final AtomicInteger collected = new AtomicInteger(0);
      ListUsersPage page = tenantAwareAuth.listUsersAsync(null).get();
      while (page != null) {
        for (ExportedUserRecord user : page.getValues()) {
          if (uids.contains(user.getUid())) {
            collected.incrementAndGet();
            assertNotNull("Missing passwordHash field. A common cause would be "
                + "forgetting to add the \"Firebase Authentication Admin\" permission. See "
                + "instructions in CONTRIBUTING.md", user.getPasswordHash());
            assertNotNull(user.getPasswordSalt());
            assertEquals(tenantId, user.getTenantId());
          }
        }
        page = page.getNextPage();
      }
      assertEquals(uids.size(), collected.get());

      // Test iterate all
      collected.set(0);
      page = tenantAwareAuth.listUsersAsync(null).get();
      for (ExportedUserRecord user : page.iterateAll()) {
        if (uids.contains(user.getUid())) {
          collected.incrementAndGet();
          assertNotNull(user.getPasswordHash());
          assertNotNull(user.getPasswordSalt());
          assertEquals(tenantId, user.getTenantId());
        }
      }
      assertEquals(uids.size(), collected.get());

      // Test iterate async
      collected.set(0);
      final Semaphore semaphore = new Semaphore(0);
      final AtomicReference<Throwable> error = new AtomicReference<>();
      ApiFuture<ListUsersPage> pageFuture = tenantAwareAuth.listUsersAsync(null);
      ApiFutures.addCallback(pageFuture, new ApiFutureCallback<ListUsersPage>() {
        @Override
        public void onFailure(Throwable t) {
          error.set(t);
          semaphore.release();
        }

        @Override
        public void onSuccess(ListUsersPage result) {
          for (ExportedUserRecord user : result.iterateAll()) {
            if (uids.contains(user.getUid())) {
              collected.incrementAndGet();
              assertNotNull(user.getPasswordHash());
              assertNotNull(user.getPasswordSalt());
              assertEquals(tenantId, user.getTenantId());
            }
          }
          semaphore.release();
        }
      }, MoreExecutors.directExecutor());
      semaphore.acquire();
      assertEquals(uids.size(), collected.get());
      assertNull(error.get());
    } finally {
      for (String uid : uids) {
        tenantAwareAuth.deleteUserAsync(uid).get();
      }
      tenantManager.deleteTenant(tenantId);
    }
  }

  @Test
  public void testTenantAwareGetUserWithMultipleTenantIds() throws Exception {
    // Create tenants to use.
    TenantManager tenantManager = auth.getTenantManager();
    Tenant.CreateRequest tenantCreateRequest1 =
        new Tenant.CreateRequest().setDisplayName("DisplayName1");
    String tenantId1 = tenantManager.createTenant(tenantCreateRequest1).getTenantId();
    Tenant.CreateRequest tenantCreateRequest2 =
        new Tenant.CreateRequest().setDisplayName("DisplayName2");
    String tenantId2 = tenantManager.createTenant(tenantCreateRequest2).getTenantId();

    // Create three users (one without a tenant ID, and two with different tenant IDs).
    UserRecord.CreateRequest createRequest = new UserRecord.CreateRequest();
    UserRecord nonTenantUserRecord = auth.createUser(createRequest);
    TenantAwareFirebaseAuth tenantAwareAuth1 = auth.getTenantManager().getAuthForTenant(tenantId1);
    UserRecord tenantUserRecord1 = tenantAwareAuth1.createUser(createRequest);
    TenantAwareFirebaseAuth tenantAwareAuth2 = auth.getTenantManager().getAuthForTenant(tenantId2);
    UserRecord tenantUserRecord2 = tenantAwareAuth2.createUser(createRequest);

    // Make sure only non-tenant users can be fetched using the standard client.
    assertNotNull(auth.getUser(nonTenantUserRecord.getUid()));
    assertUserDoesNotExist(auth, tenantUserRecord1.getUid());
    assertUserDoesNotExist(auth, tenantUserRecord2.getUid());

    // Make sure tenant-aware client cannot fetch users outside that tenant.
    assertUserDoesNotExist(tenantAwareAuth1, nonTenantUserRecord.getUid());
    assertUserDoesNotExist(tenantAwareAuth1, tenantUserRecord2.getUid());
    assertUserDoesNotExist(tenantAwareAuth2, nonTenantUserRecord.getUid());
    assertUserDoesNotExist(tenantAwareAuth2, tenantUserRecord1.getUid());

    // Make sure tenant-aware client can fetch users under that tenant.
    assertNotNull(tenantAwareAuth1.getUser(tenantUserRecord1.getUid()));
    assertNotNull(tenantAwareAuth2.getUser(tenantUserRecord2.getUid()));

    // Delete tenants.
    tenantManager.deleteTenant(tenantId1);
    tenantManager.deleteTenant(tenantId2);
  }

  @Test
  public void testTenantLifecycle() throws Exception {
    TenantManager tenantManager = auth.getTenantManager();

    // Create tenant
    Tenant.CreateRequest createRequest = new Tenant.CreateRequest().setDisplayName("DisplayName");
    Tenant tenant = tenantManager.createTenantAsync(createRequest).get();
    assertEquals("DisplayName", tenant.getDisplayName());
    assertFalse(tenant.isPasswordSignInAllowed());
    assertFalse(tenant.isEmailLinkSignInEnabled());
    String tenantId = tenant.getTenantId();

    // Get tenant
    tenant = tenantManager.getTenantAsync(tenantId).get();
    assertEquals(tenantId, tenant.getTenantId());
    assertEquals("DisplayName", tenant.getDisplayName());
    assertFalse(tenant.isPasswordSignInAllowed());
    assertFalse(tenant.isEmailLinkSignInEnabled());

    // Update tenant
    Tenant.UpdateRequest updateRequest = tenant.updateRequest()
        .setDisplayName("UpdatedName")
        .setPasswordSignInAllowed(true)
        .setEmailLinkSignInEnabled(true);
    tenant = tenantManager.updateTenantAsync(updateRequest).get();
    assertEquals(tenantId, tenant.getTenantId());
    assertEquals("UpdatedName", tenant.getDisplayName());
    assertTrue(tenant.isPasswordSignInAllowed());
    assertTrue(tenant.isEmailLinkSignInEnabled());

    // Delete tenant
    tenantManager.deleteTenantAsync(tenant.getTenantId()).get();
    try {
      tenantManager.getTenantAsync(tenant.getTenantId()).get();
      fail("No error thrown for getting a deleted tenant");
    } catch (ExecutionException e) {
      assertTrue(e.getCause() instanceof FirebaseAuthException);
      assertEquals(FirebaseUserManager.TENANT_NOT_FOUND_ERROR,
          ((FirebaseAuthException) e.getCause()).getErrorCode());
    }
  }

  @Test
  public void testListTenants() throws Exception {
    TenantManager tenantManager = auth.getTenantManager();
    final List<String> tenantIds = new ArrayList<>();

    try {
      for (int i = 0; i < 3; i++) {
        Tenant.CreateRequest createRequest =
            new Tenant.CreateRequest().setDisplayName("DisplayName" + i);
        tenantIds.add(tenantManager.createTenantAsync(createRequest).get().getTenantId());
      }

      // Test list by batches
      final AtomicInteger collected = new AtomicInteger(0);
      ListTenantsPage page = tenantManager.listTenantsAsync(null).get();
      while (page != null) {
        for (Tenant tenant : page.getValues()) {
          if (tenantIds.contains(tenant.getTenantId())) {
            collected.incrementAndGet();
            assertNotNull(tenant.getDisplayName());
          }
        }
        page = page.getNextPage();
      }
      assertEquals(tenantIds.size(), collected.get());

      // Test iterate all
      collected.set(0);
      page = tenantManager.listTenantsAsync(null).get();
      for (Tenant tenant : page.iterateAll()) {
        if (tenantIds.contains(tenant.getTenantId())) {
          collected.incrementAndGet();
          assertNotNull(tenant.getDisplayName());
        }
      }
      assertEquals(tenantIds.size(), collected.get());

      // Test iterate async
      collected.set(0);
      final Semaphore semaphore = new Semaphore(0);
      final AtomicReference<Throwable> error = new AtomicReference<>();
      ApiFuture<ListTenantsPage> pageFuture = tenantManager.listTenantsAsync(null);
      ApiFutures.addCallback(pageFuture, new ApiFutureCallback<ListTenantsPage>() {
        @Override
        public void onFailure(Throwable t) {
          error.set(t);
          semaphore.release();
        }

        @Override
        public void onSuccess(ListTenantsPage result) {
          for (Tenant tenant : result.iterateAll()) {
            if (tenantIds.contains(tenant.getTenantId())) {
              collected.incrementAndGet();
              assertNotNull(tenant.getDisplayName());
            }
          }
          semaphore.release();
        }
      }, MoreExecutors.directExecutor());
      semaphore.acquire();
      assertEquals(tenantIds.size(), collected.get());
      assertNull(error.get());
    } finally {
      for (String tenantId : tenantIds) {
        tenantManager.deleteTenantAsync(tenantId).get();
      }
    }
  }

  @Test
  public void testCustomClaims() throws Exception {
    UserRecord userRecord = auth.createUserAsync(new UserRecord.CreateRequest()).get();
    String uid = userRecord.getUid();

    try {
      // New user should not have any claims
      assertTrue(userRecord.getCustomClaims().isEmpty());

      Map<String, Object> expected = ImmutableMap.<String, Object>of(
          "admin", true, "package", "gold");
      auth.setCustomUserClaimsAsync(uid, expected).get();

      // Should have 2 claims
      UserRecord updatedUser = auth.getUserAsync(uid).get();
      assertEquals(2, updatedUser.getCustomClaims().size());
      for (Map.Entry<String, Object> entry : expected.entrySet()) {
        assertEquals(entry.getValue(), updatedUser.getCustomClaims().get(entry.getKey()));
      }

      // User's ID token should have the custom claims
      String customToken = auth.createCustomTokenAsync(uid).get();
      String idToken = signInWithCustomToken(customToken);
      FirebaseToken decoded = auth.verifyIdTokenAsync(idToken).get();
      Map<String, Object> result = decoded.getClaims();
      for (Map.Entry<String, Object> entry : expected.entrySet()) {
        assertEquals(entry.getValue(), result.get(entry.getKey()));
      }

      // Should be able to remove custom claims
      auth.setCustomUserClaimsAsync(uid, null).get();
      updatedUser = auth.getUserAsync(uid).get();
      assertTrue(updatedUser.getCustomClaims().isEmpty());
    } finally {
      auth.deleteUserAsync(uid).get();
    }
  }

  @Test
  public void testCustomToken() throws Exception {
    String customToken = auth.createCustomTokenAsync("user1").get();
    String idToken = signInWithCustomToken(customToken);
    FirebaseToken decoded = auth.verifyIdTokenAsync(idToken).get();
    assertEquals("user1", decoded.getUid());
  }

  @Test
  public void testCustomTokenWithIAM() throws Exception {
    FirebaseApp masterApp = IntegrationTestUtils.ensureDefaultApp();
    GoogleCredentials credentials = ImplFirebaseTrampolines.getCredentials(masterApp);
    AccessToken token = credentials.getAccessToken();
    if (token == null) {
      token = credentials.refreshAccessToken();
    }
    FirebaseOptions options = new FirebaseOptions.Builder()
        .setCredentials(GoogleCredentials.create(token))
        .setServiceAccountId(((ServiceAccountSigner) credentials).getAccount())
        .setProjectId(IntegrationTestUtils.getProjectId())
        .build();
    FirebaseApp customApp = FirebaseApp.initializeApp(options, "tempApp");
    try {
      FirebaseAuth auth = FirebaseAuth.getInstance(customApp);
      String customToken = auth.createCustomTokenAsync("user1").get();
      String idToken = signInWithCustomToken(customToken);
      FirebaseToken decoded = auth.verifyIdTokenAsync(idToken).get();
      assertEquals("user1", decoded.getUid());
    } finally {
      customApp.delete();
    }
  }

  @Test
  public void testTenantAwareCustomToken() throws Exception {
    // Create tenant to use.
    TenantManager tenantManager = auth.getTenantManager();
    Tenant.CreateRequest tenantCreateRequest =
        new Tenant.CreateRequest().setDisplayName("DisplayName");
    String tenantId = tenantManager.createTenant(tenantCreateRequest).getTenantId();

    try {
      // Create and decode a token with a tenant-aware client.
      TenantAwareFirebaseAuth tenantAwareAuth = auth.getTenantManager().getAuthForTenant(tenantId);
      String customToken = tenantAwareAuth.createCustomTokenAsync("user1").get();
      String idToken = signInWithCustomToken(customToken, tenantId);
      FirebaseToken decoded = tenantAwareAuth.verifyIdTokenAsync(idToken).get();
      assertEquals("user1", decoded.getUid());
      assertEquals(tenantId, decoded.getTenantId());
    } finally {
      // Delete tenant.
      tenantManager.deleteTenantAsync(tenantId).get();
    }
  }

  @Test
  public void testVerifyTokenWithWrongTenantAwareClient() throws Exception {
    // Create tenant to use.
    TenantManager tenantManager = auth.getTenantManager();
    Tenant.CreateRequest tenantCreateRequest =
        new Tenant.CreateRequest().setDisplayName("DisplayName");
    String tenantId = tenantManager.createTenant(tenantCreateRequest).getTenantId();

    // Create tenant-aware clients.
    TenantAwareFirebaseAuth tenantAwareAuth1 = auth.getTenantManager().getAuthForTenant(tenantId);
    TenantAwareFirebaseAuth tenantAwareAuth2 = auth.getTenantManager().getAuthForTenant("OTHER");

    try {
      // Create a token with one client and decode with the other.
      String customToken = tenantAwareAuth1.createCustomTokenAsync("user").get();
      String idToken = signInWithCustomToken(customToken, tenantId);
      try {
        tenantAwareAuth2.verifyIdTokenAsync(idToken).get();
        fail("No error thrown for verifying a token with the wrong tenant-aware client");
      } catch (ExecutionException e) {
        assertTrue(e.getCause() instanceof FirebaseAuthException);
        assertEquals(FirebaseUserManager.TENANT_ID_MISMATCH_ERROR,
            ((FirebaseAuthException) e.getCause()).getErrorCode());
      }
    } finally {
      // Delete tenant.
      tenantManager.deleteTenantAsync(tenantId).get();
    }
  }

  @Test
  public void testVerifyIdToken() throws Exception {
    String customToken = auth.createCustomTokenAsync("user2").get();
    String idToken = signInWithCustomToken(customToken);
    FirebaseToken decoded = auth.verifyIdTokenAsync(idToken).get();
    assertEquals("user2", decoded.getUid());
    decoded = auth.verifyIdTokenAsync(idToken, true).get();
    assertEquals("user2", decoded.getUid());
    Thread.sleep(1000);
    auth.revokeRefreshTokensAsync("user2").get();
    decoded = auth.verifyIdTokenAsync(idToken, false).get();
    assertEquals("user2", decoded.getUid());
    try {
      auth.verifyIdTokenAsync(idToken, true).get();
      fail("expecting exception");
    } catch (ExecutionException e) {
      assertTrue(e.getCause() instanceof FirebaseAuthException);
      assertEquals(RevocationCheckDecorator.ID_TOKEN_REVOKED_ERROR,
                   ((FirebaseAuthException) e.getCause()).getErrorCode());
    }
    idToken = signInWithCustomToken(customToken);
    decoded = auth.verifyIdTokenAsync(idToken, true).get();
    assertEquals("user2", decoded.getUid());
    auth.deleteUserAsync("user2");
  }

  @Test
  public void testVerifySessionCookie() throws Exception {
    String customToken = auth.createCustomTokenAsync("user3").get();
    String idToken = signInWithCustomToken(customToken);

    SessionCookieOptions options = SessionCookieOptions.builder()
        .setExpiresIn(TimeUnit.HOURS.toMillis(1))
        .build();
    String sessionCookie = auth.createSessionCookieAsync(idToken, options).get();
    assertFalse(Strings.isNullOrEmpty(sessionCookie));

    FirebaseToken decoded = auth.verifySessionCookieAsync(sessionCookie).get();
    assertEquals("user3", decoded.getUid());
    decoded = auth.verifySessionCookieAsync(sessionCookie, true).get();
    assertEquals("user3", decoded.getUid());
    Thread.sleep(1000);

    auth.revokeRefreshTokensAsync("user3").get();
    decoded = auth.verifySessionCookieAsync(sessionCookie, false).get();
    assertEquals("user3", decoded.getUid());
    try {
      auth.verifySessionCookieAsync(sessionCookie, true).get();
      fail("expecting exception");
    } catch (ExecutionException e) {
      assertTrue(e.getCause() instanceof FirebaseAuthException);
      assertEquals(RevocationCheckDecorator.SESSION_COOKIE_REVOKED_ERROR,
          ((FirebaseAuthException) e.getCause()).getErrorCode());
    }

    idToken = signInWithCustomToken(customToken);
    sessionCookie = auth.createSessionCookieAsync(idToken, options).get();
    decoded = auth.verifySessionCookieAsync(sessionCookie, true).get();
    assertEquals("user3", decoded.getUid());
    auth.deleteUserAsync("user3");
  }

  @Test
  public void testCustomTokenWithClaims() throws Exception {
    Map<String, Object> devClaims = ImmutableMap.<String, Object>of(
        "premium", true, "subscription", "silver");
    String customToken = auth.createCustomTokenAsync("user2", devClaims).get();
    String idToken = signInWithCustomToken(customToken);
    FirebaseToken decoded = auth.verifyIdTokenAsync(idToken).get();
    assertEquals("user2", decoded.getUid());
    assertTrue((Boolean) decoded.getClaims().get("premium"));
    assertEquals("silver", decoded.getClaims().get("subscription"));
  }

  @Test
  public void testImportUsers() throws Exception {
    RandomUser randomUser = RandomUser.create();
    ImportUserRecord user = ImportUserRecord.builder()
        .setUid(randomUser.uid)
        .setEmail(randomUser.email)
        .build();

    UserImportResult result = auth.importUsersAsync(ImmutableList.of(user)).get();
    assertEquals(1, result.getSuccessCount());
    assertEquals(0, result.getFailureCount());

    try {
      UserRecord savedUser = auth.getUserAsync(randomUser.uid).get();
      assertEquals(randomUser.email, savedUser.getEmail());
    } finally {
      auth.deleteUserAsync(randomUser.uid).get();
    }
  }

  @Test
  public void testImportUsersWithPassword() throws Exception {
    RandomUser randomUser = RandomUser.create();
    final byte[] passwordHash = BaseEncoding.base64().decode(
        "V358E8LdWJXAO7muq0CufVpEOXaj8aFiC7T/rcaGieN04q/ZPJ08WhJEHGjj9lz/2TT+/86N5VjVoc5DdBhBiw==");
    ImportUserRecord user = ImportUserRecord.builder()
        .setUid(randomUser.uid)
        .setEmail(randomUser.email)
        .setPasswordHash(passwordHash)
        .setPasswordSalt("NaCl".getBytes())
        .build();

    final byte[] scryptKey = BaseEncoding.base64().decode(
        "jxspr8Ki0RYycVU8zykbdLGjFQ3McFUH0uiiTvC8pVMXAn210wjLNmdZJzxUECKbm0QsEmYUSDzZvpjeJ9WmXA==");
    final byte[] saltSeparator = BaseEncoding.base64().decode("Bw==");
    UserImportResult result = auth.importUsersAsync(
        ImmutableList.of(user),
        UserImportOptions.withHash(Scrypt.builder()
            .setKey(scryptKey)
            .setSaltSeparator(saltSeparator)
            .setRounds(8)
            .setMemoryCost(14)
            .build())).get();
    assertEquals(1, result.getSuccessCount());
    assertEquals(0, result.getFailureCount());

    try {
      UserRecord savedUser = auth.getUserAsync(randomUser.uid).get();
      assertEquals(randomUser.email, savedUser.getEmail());
      String idToken = signInWithPassword(randomUser.email, "password");
      assertFalse(Strings.isNullOrEmpty(idToken));
    } finally {
      auth.deleteUserAsync(randomUser.uid).get();
    }
  }

  @Test
  public void testGeneratePasswordResetLink() throws Exception {
    RandomUser user = RandomUser.create();
    auth.createUser(new UserRecord.CreateRequest()
        .setUid(user.uid)
        .setEmail(user.email)
        .setEmailVerified(false)
        .setPassword("password"));
    try {
      String link = auth.generatePasswordResetLink(user.email, ActionCodeSettings.builder()
          .setUrl(ACTION_LINK_CONTINUE_URL)
          .setHandleCodeInApp(false)
          .build());
      Map<String, String> linkParams = parseLinkParameters(link);
      assertEquals(ACTION_LINK_CONTINUE_URL, linkParams.get("continueUrl"));
      String email = resetPassword(user.email, "password", "newpassword",
          linkParams.get("oobCode"));
      assertEquals(user.email, email);
      // Password reset also verifies the user's email
      assertTrue(auth.getUser(user.uid).isEmailVerified());
    } finally {
      auth.deleteUser(user.uid);
    }
  }

  @Test
  public void testGenerateEmailVerificationResetLink() throws Exception {
    RandomUser user = RandomUser.create();
    auth.createUser(new UserRecord.CreateRequest()
        .setUid(user.uid)
        .setEmail(user.email)
        .setEmailVerified(false)
        .setPassword("password"));
    try {
      String link = auth.generateEmailVerificationLink(user.email, ActionCodeSettings.builder()
          .setUrl(ACTION_LINK_CONTINUE_URL)
          .setHandleCodeInApp(false)
          .build());
      Map<String, String> linkParams = parseLinkParameters(link);
      assertEquals(ACTION_LINK_CONTINUE_URL, linkParams.get("continueUrl"));
      // There doesn't seem to be a public API for verifying an email, so we cannot do a more
      // thorough test here.
      assertEquals("verifyEmail", linkParams.get("mode"));
    } finally {
      auth.deleteUser(user.uid);
    }
  }

  @Test
  public void testGenerateSignInWithEmailLink() throws Exception {
    RandomUser user = RandomUser.create();
    auth.createUser(new UserRecord.CreateRequest()
        .setUid(user.uid)
        .setEmail(user.email)
        .setEmailVerified(false)
        .setPassword("password"));
    try {
      String link = auth.generateSignInWithEmailLink(user.email, ActionCodeSettings.builder()
          .setUrl(ACTION_LINK_CONTINUE_URL)
          .setHandleCodeInApp(false)
          .build());
      Map<String, String> linkParams = parseLinkParameters(link);
      assertEquals(ACTION_LINK_CONTINUE_URL, linkParams.get("continueUrl"));
      String idToken = signInWithEmailLink(user.email, linkParams.get("oobCode"));
      assertFalse(Strings.isNullOrEmpty(idToken));
      assertTrue(auth.getUser(user.uid).isEmailVerified());
    } finally {
      auth.deleteUser(user.uid);
    }
  }

  private Map<String, String> parseLinkParameters(String link) throws Exception {
    Map<String, String> result = new HashMap<>();
    int queryBegin = link.indexOf('?');
    if (queryBegin != -1) {
      String[] segments = link.substring(queryBegin + 1).split("&");
      for (String segment : segments) {
        int equalSign = segment.indexOf('=');
        String key = segment.substring(0, equalSign);
        String value = segment.substring(equalSign + 1);
        result.put(key, URLDecoder.decode(value, "UTF-8"));
      }
    }
    return result;
  }

  static String randomPhoneNumber() {
    Random random = new Random();
    StringBuilder builder = new StringBuilder("+1");
    for (int i = 0; i < 10; i++) {
      builder.append(random.nextInt(10));
    }
    return builder.toString();
  }

  private String signInWithCustomToken(String customToken) throws IOException {
    return signInWithCustomToken(customToken, null);
  }

  private String signInWithCustomToken(
      String customToken, @Nullable String tenantId) throws IOException {
    final GenericUrl url = new GenericUrl(VERIFY_CUSTOM_TOKEN_URL + "?key="
        + IntegrationTestUtils.getApiKey());
    ImmutableMap.Builder<String, Object> content = ImmutableMap.<String, Object>builder();
    content.put("token", customToken);
    content.put("returnSecureToken", true);
    if (tenantId != null) {
      content.put("tenantId", tenantId);
    }
    HttpRequest request = transport.createRequestFactory().buildPostRequest(url,
        new JsonHttpContent(jsonFactory, content.build()));
    request.setParser(new JsonObjectParser(jsonFactory));
    HttpResponse response = request.execute();
    try {
      GenericJson json = response.parseAs(GenericJson.class);
      return json.get("idToken").toString();
    } finally {
      response.disconnect();
    }
  }

  private String signInWithPassword(String email, String password) throws IOException {
    GenericUrl url = new GenericUrl(VERIFY_PASSWORD_URL + "?key="
        + IntegrationTestUtils.getApiKey());
    Map<String, Object> content = ImmutableMap.<String, Object>of(
        "email", email, "password", password, "returnSecureToken", true);
    HttpRequest request = transport.createRequestFactory().buildPostRequest(url,
        new JsonHttpContent(jsonFactory, content));
    request.setParser(new JsonObjectParser(jsonFactory));
    HttpResponse response = request.execute();
    try {
      GenericJson json = response.parseAs(GenericJson.class);
      return json.get("idToken").toString();
    } finally {
      response.disconnect();
    }
  }

  private String resetPassword(
      String email, String oldPassword, String newPassword, String oobCode) throws IOException {
    GenericUrl url = new GenericUrl(RESET_PASSWORD_URL + "?key="
        + IntegrationTestUtils.getApiKey());
    Map<String, Object> content = ImmutableMap.<String, Object>of(
        "email", email, "oldPassword", oldPassword, "newPassword", newPassword, "oobCode", oobCode);
    HttpRequest request = transport.createRequestFactory().buildPostRequest(url,
        new JsonHttpContent(jsonFactory, content));
    request.setParser(new JsonObjectParser(jsonFactory));
    HttpResponse response = request.execute();
    try {
      GenericJson json = response.parseAs(GenericJson.class);
      return json.get("email").toString();
    } finally {
      response.disconnect();
    }
  }

  private String signInWithEmailLink(
      String email, String oobCode) throws IOException {
    GenericUrl url = new GenericUrl(EMAIL_LINK_SIGN_IN_URL + "?key="
        + IntegrationTestUtils.getApiKey());
    Map<String, Object> content = ImmutableMap.<String, Object>of(
        "email", email, "oobCode", oobCode);
    HttpRequest request = transport.createRequestFactory().buildPostRequest(url,
        new JsonHttpContent(jsonFactory, content));
    request.setParser(new JsonObjectParser(jsonFactory));
    HttpResponse response = request.execute();
    try {
      GenericJson json = response.parseAs(GenericJson.class);
      return json.get("idToken").toString();
    } finally {
      response.disconnect();
    }
  }

  private void checkRecreateUser(String uid) throws Exception {
    try {
      auth.createUserAsync(new UserRecord.CreateRequest().setUid(uid)).get();
      fail("No error thrown for creating user with existing ID");
    } catch (ExecutionException e) {
      assertTrue(e.getCause() instanceof FirebaseAuthException);
      assertEquals("uid-already-exists", ((FirebaseAuthException) e.getCause()).getErrorCode());
    }
  }

  static class RandomUser {
    final String uid;
    final String email;

    private RandomUser(String uid, String email) {
      this.uid = uid;
      this.email = email;
    }

    static RandomUser create() {
      final String uid = UUID.randomUUID().toString().replaceAll("-", "");
      final String email = ("test" + uid.substring(0, 12) + "@example."
          + uid.substring(12) + ".com").toLowerCase();
      return new RandomUser(uid, email);
    }
  }

<<<<<<< HEAD
  private static void assertUserDoesNotExist(AbstractFirebaseAuth firebaseAuth, String uid)
      throws Exception {
    try {
      firebaseAuth.getUserAsync(uid).get();
      fail("No error thrown for getting a user which was expected to be absent");
    } catch (ExecutionException e) {
      assertTrue(e.getCause() instanceof FirebaseAuthException);
      assertEquals(FirebaseUserManager.USER_NOT_FOUND_ERROR,
          ((FirebaseAuthException) e.getCause()).getErrorCode());
    }
  }

=======
>>>>>>> a6b81e8b
  static UserRecord newUserWithParams() throws Exception {
    return newUserWithParams(auth);
  }

  static UserRecord newUserWithParams(FirebaseAuth auth) throws Exception {
    // TODO(rsgowman): This function could be used throughout this file (similar to the other
    // ports).
    RandomUser randomUser = RandomUser.create();
<<<<<<< HEAD
    return auth.createUser(new UserRecord.CreateRequest()
=======
    return auth.createUser(new CreateRequest()
>>>>>>> a6b81e8b
                               .setUid(randomUser.uid)
                               .setEmail(randomUser.email)
                               .setPhoneNumber(randomPhoneNumber())
                               .setDisplayName("Random User")
                               .setPhotoUrl("https://example.com/photo.png")
                               .setPassword("password"));
  }
}<|MERGE_RESOLUTION|>--- conflicted
+++ resolved
@@ -1219,7 +1219,6 @@
     }
   }
 
-<<<<<<< HEAD
   private static void assertUserDoesNotExist(AbstractFirebaseAuth firebaseAuth, String uid)
       throws Exception {
     try {
@@ -1232,8 +1231,6 @@
     }
   }
 
-=======
->>>>>>> a6b81e8b
   static UserRecord newUserWithParams() throws Exception {
     return newUserWithParams(auth);
   }
@@ -1242,11 +1239,7 @@
     // TODO(rsgowman): This function could be used throughout this file (similar to the other
     // ports).
     RandomUser randomUser = RandomUser.create();
-<<<<<<< HEAD
     return auth.createUser(new UserRecord.CreateRequest()
-=======
-    return auth.createUser(new CreateRequest()
->>>>>>> a6b81e8b
                                .setUid(randomUser.uid)
                                .setEmail(randomUser.email)
                                .setPhoneNumber(randomPhoneNumber())
