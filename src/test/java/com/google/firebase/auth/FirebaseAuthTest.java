--- conflicted
+++ resolved
@@ -29,16 +29,13 @@
 import com.google.api.client.googleapis.util.Utils;
 import com.google.api.client.http.HttpTransport;
 import com.google.api.client.json.gson.GsonFactory;
-<<<<<<< HEAD
+import com.google.api.core.ApiFuture;
 import com.google.auth.http.HttpTransportFactory;
 import com.google.auth.oauth2.GoogleCredentials;
 import com.google.auth.oauth2.ServiceAccountCredentials;
 import com.google.auth.oauth2.UserCredentials;
 import com.google.common.base.Defaults;
 import com.google.common.base.Strings;
-=======
-import com.google.api.core.ApiFuture;
->>>>>>> 9117f75b
 import com.google.common.collect.ImmutableMap;
 import com.google.firebase.FirebaseApp;
 import com.google.firebase.FirebaseOptions;
@@ -228,13 +225,7 @@
     FirebaseAuth defaultAuth = FirebaseAuth.getInstance();
     assertNotNull(defaultAuth);
     assertSame(defaultAuth, FirebaseAuth.getInstance());
-<<<<<<< HEAD
     String token = TestOnlyImplFirebaseTrampolines.getToken(FirebaseApp.getInstance(), false);
-=======
-    String token =
-        TestOnlyImplFirebaseTrampolines.getToken(FirebaseApp.getInstance(), false).get()
-            .getToken();
->>>>>>> 9117f75b
     Assert.assertTrue(!token.isEmpty());
   }
 
@@ -244,11 +235,7 @@
     FirebaseAuth auth = FirebaseAuth.getInstance(app);
     assertNotNull(auth);
     assertSame(auth, FirebaseAuth.getInstance(app));
-<<<<<<< HEAD
     String token = TestOnlyImplFirebaseTrampolines.getToken(app, false);
-=======
-    String token = TestOnlyImplFirebaseTrampolines.getToken(app, false).get().getToken();
->>>>>>> 9117f75b
     Assert.assertTrue(!token.isEmpty());
   }
 
@@ -325,11 +312,7 @@
             .build();
     FirebaseApp app = FirebaseApp.initializeApp(options, "testGetAppWithUid");
     assertEquals("uid1", app.getOptions().getDatabaseAuthVariableOverride().get("uid"));
-<<<<<<< HEAD
     String token = TestOnlyImplFirebaseTrampolines.getToken(app, false);
-=======
-    String token = TestOnlyImplFirebaseTrampolines.getToken(app, false).get().getToken();
->>>>>>> 9117f75b
     Assert.assertTrue(!token.isEmpty());
   }
 
@@ -374,17 +357,15 @@
     assertTrue(ServiceAccount.EDITOR.verifySignature(parsedToken));
   }
 
-<<<<<<< HEAD
   @Test
   public void testServiceAccountRequired() throws Exception {
     GoogleCredentials credentials = TestOnlyImplFirebaseTrampolines.getCredentials(firebaseOptions);
     Assume.assumeFalse("Skipping testServiceAccountRequired for service account credentials",
         credentials instanceof ServiceAccountCredentials);
 
-
     FirebaseApp app = FirebaseApp.initializeApp(firebaseOptions, "testServiceAccountRequired");
     try {
-      Tasks.await(FirebaseAuth.getInstance(app).createCustomToken("foo"));
+      FirebaseAuth.getInstance(app).createCustomTokenAsync("foo").get();
       fail("Expected exception.");
     } catch (IllegalStateException expected) {
       Assert.assertEquals(
@@ -392,17 +373,6 @@
               + "createCustomToken()",
           expected.getMessage());
     }
-=======
-  @Test(expected = Exception.class)
-  public void testServiceAccountUsedAsRefreshToken() throws Exception {
-    FirebaseOptions options =
-        new FirebaseOptions.Builder()
-            .setCredential(FirebaseCredentials.fromRefreshToken(ServiceAccount.EDITOR.asStream()))
-            .build();
-    FirebaseApp app = FirebaseApp.initializeApp(options, "testCreateCustomToken");
-    Assert.assertNotNull(
-        TestOnlyImplFirebaseTrampolines.getToken(app, false).get().getToken());
->>>>>>> 9117f75b
   }
 
   @Test
@@ -411,7 +381,6 @@
     String projectId = ImplFirebaseTrampolines.getProjectId(app);
     Assume.assumeTrue("Skipping testProjectIdRequired for settings with project ID",
         Strings.isNullOrEmpty(projectId));
-
 
     try {
       FirebaseAuth.getInstance(app).verifyIdTokenAsync("foo").get();
@@ -436,11 +405,7 @@
             .build();
     FirebaseApp app = FirebaseApp.initializeApp(options, "testVerifyIdTokenWithExplicitProjectId");
     try {
-<<<<<<< HEAD
-      Tasks.await(FirebaseAuth.getInstance(app).verifyIdToken("foo"));
-=======
-      FirebaseAuth.getInstance(app).createCustomTokenAsync("foo").get();
->>>>>>> 9117f75b
+      FirebaseAuth.getInstance(app).verifyIdTokenAsync("foo").get();
       fail("Expected exception.");
     } catch (ExecutionException expected) {
       Assert.assertNotEquals(
