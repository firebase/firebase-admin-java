/*
 * Copyright 2017 Google Inc.
 *
 * Licensed under the Apache License, Version 2.0 (the "License");
 * you may not use this file except in compliance with the License.
 * You may obtain a copy of the License at
 *
 *     http://www.apache.org/licenses/LICENSE-2.0
 *
 * Unless required by applicable law or agreed to in writing, software
 * distributed under the License is distributed on an "AS IS" BASIS,
 * WITHOUT WARRANTIES OR CONDITIONS OF ANY KIND, either express or implied.
 * See the License for the specific language governing permissions and
 * limitations under the License.
 */

package com.google.firebase.auth;

import static com.google.common.base.Preconditions.checkNotNull;
import static org.junit.Assert.assertEquals;
import static org.junit.Assert.assertNotNull;
import static org.junit.Assert.assertNotSame;
import static org.junit.Assert.assertNull;
import static org.junit.Assert.assertSame;
import static org.junit.Assert.assertTrue;
import static org.junit.Assert.fail;

import com.google.api.client.testing.http.MockHttpTransport;
import com.google.api.client.testing.http.MockLowLevelHttpResponse;
import com.google.api.core.ApiFuture;
import com.google.common.base.Defaults;
import com.google.common.base.Supplier;
import com.google.common.base.Suppliers;
<<<<<<< HEAD
import com.google.common.collect.ImmutableMap;
import com.google.firebase.ErrorCode;
=======
>>>>>>> 8c86411a
import com.google.firebase.FirebaseApp;
import com.google.firebase.FirebaseOptions;
import com.google.firebase.TestOnlyImplFirebaseTrampolines;
import com.google.firebase.testing.ServiceAccount;
import com.google.firebase.testing.TestResponseInterceptor;
import com.google.firebase.testing.TestUtils;
import java.lang.reflect.InvocationTargetException;
import java.lang.reflect.Method;
import java.lang.reflect.Modifier;
import java.util.ArrayList;
import java.util.List;
import java.util.concurrent.ExecutionException;
import java.util.concurrent.TimeUnit;
import java.util.concurrent.TimeoutException;
import java.util.concurrent.atomic.AtomicInteger;
import org.junit.After;
import org.junit.Test;

public class FirebaseAuthTest {

  private static final FirebaseOptions firebaseOptions = FirebaseOptions.builder()
      .setCredentials(TestUtils.getCertCredential(ServiceAccount.EDITOR.asStream()))
      .build();

  private static final FirebaseAuthException testException = new FirebaseAuthException(
      ErrorCode.INVALID_ARGUMENT, "Test error message", null, null, null);
  private static final long VALID_SINCE = 1494364393;
  private static final String TEST_USER = "testUser";

  @After
  public void cleanup() {
    TestOnlyImplFirebaseTrampolines.clearInstancesForTest();
  }

  @Test
  public void testGetInstance() {
    FirebaseApp.initializeApp(firebaseOptions);
    FirebaseAuth defaultAuth = FirebaseAuth.getInstance();
    assertNotNull(defaultAuth);
    assertSame(defaultAuth, FirebaseAuth.getInstance());
  }

  @Test
  public void testGetInstanceForApp() {
    FirebaseApp app = FirebaseApp.initializeApp(firebaseOptions, "testGetInstanceForApp");
    FirebaseAuth auth = FirebaseAuth.getInstance(app);
    assertNotNull(auth);
    assertSame(auth, FirebaseAuth.getInstance(app));
  }

  @Test
  public void testAppDelete() {
    FirebaseApp app = FirebaseApp.initializeApp(firebaseOptions, "testAppDelete");
    FirebaseAuth auth = FirebaseAuth.getInstance(app);
    assertNotNull(auth);
    app.delete();
    try {
      FirebaseAuth.getInstance(app);
      fail("No error thrown when getting auth instance after deleting app");
    } catch (IllegalStateException expected) {
      // ignore
    }
  }

  @Test
  public void testInvokeAfterAppDelete() throws Exception {
    FirebaseApp app = FirebaseApp.initializeApp(firebaseOptions, "testInvokeAfterAppDelete");
    FirebaseAuth auth = FirebaseAuth.getInstance(app);
    assertNotNull(auth);
    app.delete();

    for (Method method : auth.getClass().getDeclaredMethods()) {
      int modifiers = method.getModifiers();
      if (!Modifier.isPublic(modifiers) || Modifier.isStatic(modifiers)) {
        continue;
      }

      List<Object> parameters = new ArrayList<>(method.getParameterTypes().length);
      for (Class<?> parameterType : method.getParameterTypes()) {
        parameters.add(Defaults.defaultValue(parameterType));
      }
      try {
        method.invoke(auth, parameters.toArray());
        fail("No error thrown when invoking auth after deleting app; method: " + method.getName());
      } catch (InvocationTargetException expected) {
        String message = "FirebaseAuth instance is no longer alive. This happens when "
            + "the parent FirebaseApp instance has been deleted.";
        Throwable cause = expected.getCause();
        assertTrue(cause instanceof IllegalStateException);
        assertEquals(message, cause.getMessage());
      }
    }
  }

  @Test
  public void testInitAfterAppDelete() throws ExecutionException, InterruptedException,
      TimeoutException {
    FirebaseApp app = FirebaseApp.initializeApp(firebaseOptions, "testInitAfterAppDelete");
    FirebaseAuth auth1 = FirebaseAuth.getInstance(app);
    assertNotNull(auth1);
    app.delete();

    app = FirebaseApp.initializeApp(firebaseOptions, "testInitAfterAppDelete");
    FirebaseAuth auth2 = FirebaseAuth.getInstance(app);
    assertNotNull(auth2);
    assertNotSame(auth1, auth2);

    ApiFuture<String> future = auth2.createCustomTokenAsync("foo");
    assertNotNull(future);
    assertNotNull(future.get(TestUtils.TEST_TIMEOUT_MILLIS, TimeUnit.MILLISECONDS));
  }

  @Test
  public void testProjectIdNotRequiredAtInitialization() {
    FirebaseOptions options = FirebaseOptions.builder()
        .setCredentials(new MockGoogleCredentials())
        .build();
    FirebaseApp app = FirebaseApp.initializeApp(options, "testProjectIdRequired");
    assertNotNull(FirebaseAuth.getInstance(app));
  }

  @Test(expected = NullPointerException.class)
  public void testAuthExceptionNullErrorCode() {
    new FirebaseAuthException(null, "test", null, null, null);
  }

  @Test(expected = IllegalArgumentException.class)
  public void testAuthExceptionNullMessage() {
    new FirebaseAuthException(ErrorCode.INTERNAL, null, null, null, null);
  }

  @Test
  public void testDefaultIdTokenVerifier() {
    FirebaseApp.initializeApp(firebaseOptions);

    FirebaseTokenVerifier tokenVerifier = FirebaseAuth.getInstance()
        .getIdTokenVerifier(false);

    assertTrue(tokenVerifier instanceof FirebaseTokenVerifierImpl);
    String shortName = ((FirebaseTokenVerifierImpl) tokenVerifier).getShortName();
    assertEquals("ID token", shortName);
  }

  @Test
  public void testIdTokenVerifierInitializedOnDemand() throws Exception {
    FirebaseTokenVerifier tokenVerifier = MockTokenVerifier.fromUid("idTokenUser");
    CountingSupplier<FirebaseTokenVerifier> countingSupplier = new CountingSupplier<>(
        Suppliers.ofInstance(tokenVerifier));

    FirebaseAuth auth = getAuthForIdTokenVerification(countingSupplier);
    assertEquals(0, countingSupplier.getCount());

    auth.verifyIdToken("idToken");
    auth.verifyIdToken("idToken");

    assertEquals(1, countingSupplier.getCount());
  }

  @Test
  public void testVerifyIdTokenWithNull() {
    MockTokenVerifier tokenVerifier = MockTokenVerifier.fromUid("uid");
    FirebaseAuth auth = getAuthForIdTokenVerification(tokenVerifier);

    try {
      auth.verifyIdTokenAsync(null);
      fail("No error thrown for null id token");
    } catch (IllegalArgumentException expected) {
      assertNull(tokenVerifier.getLastTokenString());
    }
  }

  @Test
  public void testVerifyIdTokenWithEmptyString() {
    MockTokenVerifier tokenVerifier = MockTokenVerifier.fromUid("uid");
    FirebaseAuth auth = getAuthForIdTokenVerification(tokenVerifier);

    try {
      auth.verifyIdTokenAsync("");
      fail("No error thrown for null id token");
    } catch (IllegalArgumentException expected) {
      assertNull(tokenVerifier.getLastTokenString());
    }
  }

  @Test
  public void testVerifyIdToken() throws Exception {
    MockTokenVerifier tokenVerifier = MockTokenVerifier.fromUid("testUser");
    FirebaseAuth auth = getAuthForIdTokenVerification(tokenVerifier);

    FirebaseToken firebaseToken = auth.verifyIdToken("idtoken");

    assertEquals("testUser", firebaseToken.getUid());
    assertEquals("idtoken", tokenVerifier.getLastTokenString());
  }

  @Test
  public void testVerifyIdTokenWithRevocationCheck() throws Exception {
    MockTokenVerifier tokenVerifier = MockTokenVerifier.fromResult(
        getFirebaseToken(VALID_SINCE + 1000));
    FirebaseAuth auth = getAuthForIdTokenVerificationWithRevocationCheck(tokenVerifier);

    FirebaseToken firebaseToken = auth.verifyIdToken("idtoken", true);

    assertEquals("testUser", firebaseToken.getUid());
    assertEquals("idtoken", tokenVerifier.getLastTokenString());
  }

  @Test
  public void testVerifyIdTokenWithRevocationCheckFailure() {
    MockTokenVerifier tokenVerifier = MockTokenVerifier.fromResult(
        getFirebaseToken(VALID_SINCE - 1000));
    FirebaseAuth auth = getAuthForIdTokenVerificationWithRevocationCheck(tokenVerifier);

    try {
      auth.verifyIdToken("idtoken", true);
      fail("No error thrown for revoked ID token");
    } catch (FirebaseAuthException e) {
      assertEquals(ErrorCode.INVALID_ARGUMENT, e.getErrorCode());
      assertEquals("Firebase id token is revoked.", e.getMessage());
      assertNull(e.getCause());
      assertNull(e.getHttpResponse());
      assertEquals(AuthErrorCode.REVOKED_ID_TOKEN, e.getAuthErrorCode());
    }

    assertEquals("idtoken", tokenVerifier.getLastTokenString());
  }

  @Test
  public void testVerifyIdTokenFailure() {
    MockTokenVerifier tokenVerifier = MockTokenVerifier.fromException();
    FirebaseAuth auth = getAuthForIdTokenVerification(tokenVerifier);

    try {
      auth.verifyIdToken("idtoken");
      fail("No error thrown for invalid token");
    } catch (FirebaseAuthException authException) {
      assertSame(testException, authException);
    }
  }

  @Test
  public void testVerifyIdTokenAsync() throws Exception {
    MockTokenVerifier tokenVerifier = MockTokenVerifier.fromUid("testUser");
    FirebaseAuth auth = getAuthForIdTokenVerification(tokenVerifier);

    FirebaseToken firebaseToken = auth.verifyIdTokenAsync("idtoken").get();

    assertEquals("testUser", firebaseToken.getUid());
    assertEquals("idtoken", tokenVerifier.getLastTokenString());
  }

  @Test
  public void testVerifyIdTokenAsyncFailure() throws InterruptedException {
    MockTokenVerifier tokenVerifier = MockTokenVerifier.fromException();
    FirebaseAuth auth = getAuthForIdTokenVerification(tokenVerifier);

    try {
      auth.verifyIdTokenAsync("idtoken").get();
      fail("No error thrown for invalid token");
    } catch (ExecutionException e) {
      FirebaseAuthException authException = (FirebaseAuthException) e.getCause();
      assertSame(testException, authException);
    }
  }

  @Test
  public void testVerifyIdTokenWithCheckRevokedAsyncFailure() throws InterruptedException {
    MockTokenVerifier tokenVerifier = MockTokenVerifier.fromException();
    FirebaseAuth auth = getAuthForIdTokenVerification(tokenVerifier);

    try {
      auth.verifyIdTokenAsync("idtoken", true).get();
      fail("No error thrown for invalid token");
    } catch (ExecutionException e) {
      FirebaseAuthException authException = (FirebaseAuthException) e.getCause();
      assertSame(testException, authException);
    }
  }

  @Test
  public void testDefaultSessionCookieVerifier() {
    FirebaseApp.initializeApp(firebaseOptions);

    FirebaseTokenVerifier tokenVerifier = FirebaseAuth.getInstance()
        .getSessionCookieVerifier(false);

    assertTrue(tokenVerifier instanceof FirebaseTokenVerifierImpl);
    String shortName = ((FirebaseTokenVerifierImpl) tokenVerifier).getShortName();
    assertEquals("session cookie", shortName);
  }

  @Test
  public void testSessionCookieVerifierInitializedOnDemand() throws Exception {
    FirebaseTokenVerifier tokenVerifier = MockTokenVerifier.fromUid("cookieUser");
    CountingSupplier<FirebaseTokenVerifier> countingSupplier = new CountingSupplier<>(
        Suppliers.ofInstance(tokenVerifier));
    FirebaseAuth auth = getAuthForSessionCookieVerification(countingSupplier);

    assertEquals(0, countingSupplier.getCount());

    auth.verifySessionCookie("sessionCookie");
    auth.verifySessionCookie("sessionCookie");

    assertEquals(1, countingSupplier.getCount());
  }

  @Test
  public void testVerifySessionCookieWithNull() {
    MockTokenVerifier tokenVerifier = MockTokenVerifier.fromUid("uid");
    FirebaseAuth auth = getAuthForSessionCookieVerification(tokenVerifier);

    try {
      auth.verifySessionCookieAsync(null);
      fail("No error thrown for null id token");
    } catch (IllegalArgumentException expected) {
      assertNull(tokenVerifier.getLastTokenString());
    }
  }

  @Test
  public void testVerifySessionCookieWithEmptyString() {
    MockTokenVerifier tokenVerifier = MockTokenVerifier.fromUid("uid");
    FirebaseAuth auth = getAuthForSessionCookieVerification(tokenVerifier);

    try {
      auth.verifySessionCookieAsync("");
      fail("No error thrown for null id token");
    } catch (IllegalArgumentException expected) {
      assertNull(tokenVerifier.getLastTokenString());
    }
  }

  @Test
  public void testVerifySessionCookie() throws Exception {
    MockTokenVerifier tokenVerifier = MockTokenVerifier.fromUid("testUser");
    FirebaseAuth auth = getAuthForSessionCookieVerification(tokenVerifier);

    FirebaseToken firebaseToken = auth.verifySessionCookie("idtoken");

    assertEquals("testUser", firebaseToken.getUid());
    assertEquals("idtoken", tokenVerifier.getLastTokenString());
  }

  @Test
  public void testVerifySessionCookieFailure() {
    MockTokenVerifier tokenVerifier = MockTokenVerifier.fromException();
    FirebaseAuth auth = getAuthForSessionCookieVerification(tokenVerifier);

    try {
      auth.verifySessionCookie("idtoken");
      fail("No error thrown for invalid token");
    } catch (FirebaseAuthException authException) {
      assertSame(testException, authException);
    }
  }

  @Test
  public void testVerifySessionCookieWithRevocationCheck() throws Exception {
    MockTokenVerifier tokenVerifier = MockTokenVerifier.fromResult(
        getFirebaseToken(VALID_SINCE + 1000));
    FirebaseAuth auth = getAuthForSessionCookieVerificationWithRevocationCheck(tokenVerifier);

    FirebaseToken firebaseToken = auth.verifySessionCookie("cookie", true);

    assertEquals("testUser", firebaseToken.getUid());
    assertEquals("cookie", tokenVerifier.getLastTokenString());
  }

  @Test
  public void testVerifySessionCookieWithRevocationCheckFailure() {
    MockTokenVerifier tokenVerifier = MockTokenVerifier.fromResult(
        getFirebaseToken(VALID_SINCE - 1000));
    FirebaseAuth auth = getAuthForSessionCookieVerificationWithRevocationCheck(tokenVerifier);

    try {
      auth.verifySessionCookie("cookie", true);
      fail("No error thrown for revoked session cookie");
    } catch (FirebaseAuthException e) {
      assertEquals(ErrorCode.INVALID_ARGUMENT, e.getErrorCode());
      assertEquals("Firebase session cookie is revoked.", e.getMessage());
      assertNull(e.getCause());
      assertNull(e.getHttpResponse());
      assertEquals(AuthErrorCode.REVOKED_SESSION_COOKIE, e.getAuthErrorCode());
    }

    assertEquals("cookie", tokenVerifier.getLastTokenString());
  }

  @Test
  public void testVerifySessionCookieAsync() throws Exception {
    MockTokenVerifier tokenVerifier = MockTokenVerifier.fromUid("testUser");
    FirebaseAuth auth = getAuthForSessionCookieVerification(tokenVerifier);

    FirebaseToken firebaseToken = auth.verifySessionCookieAsync("idtoken").get();

    assertEquals("testUser", firebaseToken.getUid());
    assertEquals("idtoken", tokenVerifier.getLastTokenString());
  }

  @Test
  public void testVerifySessionCookieAsyncFailure() throws InterruptedException {
    MockTokenVerifier tokenVerifier = MockTokenVerifier.fromException();
    FirebaseAuth auth = getAuthForSessionCookieVerification(tokenVerifier);

    try {
      auth.verifySessionCookieAsync("idtoken").get();
      fail("No error thrown for invalid token");
    } catch (ExecutionException e) {
      FirebaseAuthException authException = (FirebaseAuthException) e.getCause();
      assertSame(testException, authException);
    }
  }

  @Test
  public void testVerifySessionCookieWithCheckRevokedAsyncFailure() throws InterruptedException {
    MockTokenVerifier tokenVerifier = MockTokenVerifier.fromException();
    FirebaseAuth auth = getAuthForSessionCookieVerification(tokenVerifier);

    try {
      auth.verifySessionCookieAsync("idtoken", true).get();
      fail("No error thrown for invalid token");
    } catch (ExecutionException e) {
      FirebaseAuthException authException = (FirebaseAuthException) e.getCause();
      assertSame(testException, authException);
    }
  }

<<<<<<< HEAD
  private FirebaseToken getFirebaseToken(String subject) {
    return new FirebaseToken(ImmutableMap.<String, Object>of("sub", subject));
  }

  private FirebaseToken getFirebaseToken(long issuedAt) {
    return new FirebaseToken(ImmutableMap.<String, Object>of("sub", TEST_USER, "iat", issuedAt));
  }

  FirebaseAuth getAuthForIdTokenVerificationWithRevocationCheck(
      FirebaseTokenVerifier tokenVerifier) {
    FirebaseApp app = getFirebaseAppForUserRetrieval();
    return getAuthForIdTokenVerification(app, Suppliers.ofInstance(tokenVerifier));
  }

=======
>>>>>>> 8c86411a
  private FirebaseAuth getAuthForIdTokenVerification(FirebaseTokenVerifier tokenVerifier) {
    return getAuthForIdTokenVerification(Suppliers.ofInstance(tokenVerifier));
  }

  private FirebaseAuth getAuthForIdTokenVerification(
      Supplier<? extends FirebaseTokenVerifier> tokenVerifierSupplier) {
    FirebaseApp app = FirebaseApp.initializeApp(firebaseOptions);
<<<<<<< HEAD
    return getAuthForIdTokenVerification(app, tokenVerifierSupplier);
  }

  private FirebaseAuth getAuthForIdTokenVerification(
      FirebaseApp app,
      Supplier<? extends FirebaseTokenVerifier> tokenVerifierSupplier) {
    FirebaseUserManager userManager = FirebaseUserManager.createUserManager(app, null);
    return new FirebaseAuth(
        AbstractFirebaseAuth.builder()
          .setFirebaseApp(app)
          .setIdTokenVerifier(tokenVerifierSupplier)
          .setUserManager(Suppliers.ofInstance(userManager)));
=======
    FirebaseUserManager userManager = FirebaseUserManager.builder().setFirebaseApp(app).build();
    return FirebaseAuth.builder()
        .setFirebaseApp(app)
        .setIdTokenVerifier(tokenVerifierSupplier)
        .setUserManager(Suppliers.ofInstance(userManager))
        .build();
>>>>>>> 8c86411a
  }

  FirebaseAuth getAuthForSessionCookieVerificationWithRevocationCheck(
      FirebaseTokenVerifier tokenVerifier) {
    FirebaseApp app = getFirebaseAppForUserRetrieval();
    return getAuthForSessionCookieVerification(app, Suppliers.ofInstance(tokenVerifier));
  }

  private FirebaseAuth getAuthForSessionCookieVerification(FirebaseTokenVerifier tokenVerifier) {
    return getAuthForSessionCookieVerification(Suppliers.ofInstance(tokenVerifier));
  }

  private FirebaseAuth getAuthForSessionCookieVerification(
      Supplier<? extends FirebaseTokenVerifier> tokenVerifierSupplier) {
    FirebaseApp app = FirebaseApp.initializeApp(firebaseOptions);
<<<<<<< HEAD
    return getAuthForSessionCookieVerification(app, tokenVerifierSupplier);
  }

  private FirebaseAuth getAuthForSessionCookieVerification(
      FirebaseApp app,
      Supplier<? extends FirebaseTokenVerifier> tokenVerifierSupplier) {
    FirebaseUserManager userManager = FirebaseUserManager.createUserManager(app, null);
    return new FirebaseAuth(
          AbstractFirebaseAuth.builder()
          .setFirebaseApp(app)
          .setCookieVerifier(tokenVerifierSupplier)
          .setUserManager(Suppliers.ofInstance(userManager)));
  }

  private FirebaseApp getFirebaseAppForUserRetrieval() {
    String getUserResponse = TestUtils.loadResource("getUser.json");
    MockHttpTransport transport = new MockHttpTransport.Builder()
        .setLowLevelHttpResponse(new MockLowLevelHttpResponse().setContent(getUserResponse))
        .build();
    return FirebaseApp.initializeApp(FirebaseOptions.builder()
        .setCredentials(new MockGoogleCredentials("test-token"))
        .setHttpTransport(transport)
        .setProjectId("test-project-id")
        .build());
  }

  private static class MockTokenVerifier implements FirebaseTokenVerifier {

    private String lastTokenString;

    private FirebaseToken result;
    private FirebaseAuthException exception;

    private MockTokenVerifier(FirebaseToken result, FirebaseAuthException exception) {
      this.result = result;
      this.exception = exception;
    }

    @Override
    public FirebaseToken verifyToken(String token) throws FirebaseAuthException {
      lastTokenString = token;
      if (exception != null) {
        throw exception;
      }
      return result;
    }

    String getLastTokenString() {
      return this.lastTokenString;
    }

    static MockTokenVerifier fromResult(FirebaseToken result) {
      return new MockTokenVerifier(result, null);
    }

    static MockTokenVerifier fromException() {
      return new MockTokenVerifier(null, testException);
    }
=======
    FirebaseUserManager userManager = FirebaseUserManager.builder().setFirebaseApp(app).build();
    return FirebaseAuth.builder()
        .setFirebaseApp(app)
        .setCookieVerifier(tokenVerifierSupplier)
        .setUserManager(Suppliers.ofInstance(userManager))
        .build();
  }

  public static TestResponseInterceptor setUserManager(
      AbstractFirebaseAuth.Builder<?> builder, FirebaseApp app, String tenantId) {
    TestResponseInterceptor interceptor = new TestResponseInterceptor();
    FirebaseUserManager userManager = FirebaseUserManager.builder()
        .setFirebaseApp(app)
        .setTenantId(tenantId)
        .build();
    userManager.setInterceptor(interceptor);
    builder.setUserManager(Suppliers.ofInstance(userManager));
    return interceptor;
>>>>>>> 8c86411a
  }

  private static class CountingSupplier<T> implements Supplier<T> {

    private final AtomicInteger counter = new AtomicInteger(0);
    private final Supplier<T> supplier;

    CountingSupplier(Supplier<T> supplier) {
      this.supplier = checkNotNull(supplier);
    }

    @Override
    public T get() {
      counter.incrementAndGet();
      return supplier.get();
    }

    int getCount() {
      return counter.get();
    }
  }
}<|MERGE_RESOLUTION|>--- conflicted
+++ resolved
@@ -31,11 +31,9 @@
 import com.google.common.base.Defaults;
 import com.google.common.base.Supplier;
 import com.google.common.base.Suppliers;
-<<<<<<< HEAD
 import com.google.common.collect.ImmutableMap;
 import com.google.firebase.ErrorCode;
-=======
->>>>>>> 8c86411a
+
 import com.google.firebase.FirebaseApp;
 import com.google.firebase.FirebaseOptions;
 import com.google.firebase.TestOnlyImplFirebaseTrampolines;
@@ -265,7 +263,7 @@
 
   @Test
   public void testVerifyIdTokenFailure() {
-    MockTokenVerifier tokenVerifier = MockTokenVerifier.fromException();
+    MockTokenVerifier tokenVerifier = MockTokenVerifier.fromException(testException);
     FirebaseAuth auth = getAuthForIdTokenVerification(tokenVerifier);
 
     try {
@@ -289,7 +287,7 @@
 
   @Test
   public void testVerifyIdTokenAsyncFailure() throws InterruptedException {
-    MockTokenVerifier tokenVerifier = MockTokenVerifier.fromException();
+    MockTokenVerifier tokenVerifier = MockTokenVerifier.fromException(testException);
     FirebaseAuth auth = getAuthForIdTokenVerification(tokenVerifier);
 
     try {
@@ -303,7 +301,7 @@
 
   @Test
   public void testVerifyIdTokenWithCheckRevokedAsyncFailure() throws InterruptedException {
-    MockTokenVerifier tokenVerifier = MockTokenVerifier.fromException();
+    MockTokenVerifier tokenVerifier = MockTokenVerifier.fromException(testException);
     FirebaseAuth auth = getAuthForIdTokenVerification(tokenVerifier);
 
     try {
@@ -381,7 +379,7 @@
 
   @Test
   public void testVerifySessionCookieFailure() {
-    MockTokenVerifier tokenVerifier = MockTokenVerifier.fromException();
+    MockTokenVerifier tokenVerifier = MockTokenVerifier.fromException(testException);
     FirebaseAuth auth = getAuthForSessionCookieVerification(tokenVerifier);
 
     try {
@@ -437,7 +435,7 @@
 
   @Test
   public void testVerifySessionCookieAsyncFailure() throws InterruptedException {
-    MockTokenVerifier tokenVerifier = MockTokenVerifier.fromException();
+    MockTokenVerifier tokenVerifier = MockTokenVerifier.fromException(testException);
     FirebaseAuth auth = getAuthForSessionCookieVerification(tokenVerifier);
 
     try {
@@ -451,7 +449,7 @@
 
   @Test
   public void testVerifySessionCookieWithCheckRevokedAsyncFailure() throws InterruptedException {
-    MockTokenVerifier tokenVerifier = MockTokenVerifier.fromException();
+    MockTokenVerifier tokenVerifier = MockTokenVerifier.fromException(testException);
     FirebaseAuth auth = getAuthForSessionCookieVerification(tokenVerifier);
 
     try {
@@ -463,7 +461,6 @@
     }
   }
 
-<<<<<<< HEAD
   private FirebaseToken getFirebaseToken(String subject) {
     return new FirebaseToken(ImmutableMap.<String, Object>of("sub", subject));
   }
@@ -478,8 +475,6 @@
     return getAuthForIdTokenVerification(app, Suppliers.ofInstance(tokenVerifier));
   }
 
-=======
->>>>>>> 8c86411a
   private FirebaseAuth getAuthForIdTokenVerification(FirebaseTokenVerifier tokenVerifier) {
     return getAuthForIdTokenVerification(Suppliers.ofInstance(tokenVerifier));
   }
@@ -487,7 +482,6 @@
   private FirebaseAuth getAuthForIdTokenVerification(
       Supplier<? extends FirebaseTokenVerifier> tokenVerifierSupplier) {
     FirebaseApp app = FirebaseApp.initializeApp(firebaseOptions);
-<<<<<<< HEAD
     return getAuthForIdTokenVerification(app, tokenVerifierSupplier);
   }
 
@@ -495,19 +489,11 @@
       FirebaseApp app,
       Supplier<? extends FirebaseTokenVerifier> tokenVerifierSupplier) {
     FirebaseUserManager userManager = FirebaseUserManager.createUserManager(app, null);
-    return new FirebaseAuth(
-        AbstractFirebaseAuth.builder()
-          .setFirebaseApp(app)
-          .setIdTokenVerifier(tokenVerifierSupplier)
-          .setUserManager(Suppliers.ofInstance(userManager)));
-=======
-    FirebaseUserManager userManager = FirebaseUserManager.builder().setFirebaseApp(app).build();
     return FirebaseAuth.builder()
         .setFirebaseApp(app)
         .setIdTokenVerifier(tokenVerifierSupplier)
         .setUserManager(Suppliers.ofInstance(userManager))
         .build();
->>>>>>> 8c86411a
   }
 
   FirebaseAuth getAuthForSessionCookieVerificationWithRevocationCheck(
@@ -523,7 +509,6 @@
   private FirebaseAuth getAuthForSessionCookieVerification(
       Supplier<? extends FirebaseTokenVerifier> tokenVerifierSupplier) {
     FirebaseApp app = FirebaseApp.initializeApp(firebaseOptions);
-<<<<<<< HEAD
     return getAuthForSessionCookieVerification(app, tokenVerifierSupplier);
   }
 
@@ -531,11 +516,11 @@
       FirebaseApp app,
       Supplier<? extends FirebaseTokenVerifier> tokenVerifierSupplier) {
     FirebaseUserManager userManager = FirebaseUserManager.createUserManager(app, null);
-    return new FirebaseAuth(
-          AbstractFirebaseAuth.builder()
-          .setFirebaseApp(app)
-          .setCookieVerifier(tokenVerifierSupplier)
-          .setUserManager(Suppliers.ofInstance(userManager)));
+    return FirebaseAuth.builder()
+        .setFirebaseApp(app)
+        .setCookieVerifier(tokenVerifierSupplier)
+        .setUserManager(Suppliers.ofInstance(userManager))
+        .build();
   }
 
   private FirebaseApp getFirebaseAppForUserRetrieval() {
@@ -550,58 +535,13 @@
         .build());
   }
 
-  private static class MockTokenVerifier implements FirebaseTokenVerifier {
-
-    private String lastTokenString;
-
-    private FirebaseToken result;
-    private FirebaseAuthException exception;
-
-    private MockTokenVerifier(FirebaseToken result, FirebaseAuthException exception) {
-      this.result = result;
-      this.exception = exception;
-    }
-
-    @Override
-    public FirebaseToken verifyToken(String token) throws FirebaseAuthException {
-      lastTokenString = token;
-      if (exception != null) {
-        throw exception;
-      }
-      return result;
-    }
-
-    String getLastTokenString() {
-      return this.lastTokenString;
-    }
-
-    static MockTokenVerifier fromResult(FirebaseToken result) {
-      return new MockTokenVerifier(result, null);
-    }
-
-    static MockTokenVerifier fromException() {
-      return new MockTokenVerifier(null, testException);
-    }
-=======
-    FirebaseUserManager userManager = FirebaseUserManager.builder().setFirebaseApp(app).build();
-    return FirebaseAuth.builder()
-        .setFirebaseApp(app)
-        .setCookieVerifier(tokenVerifierSupplier)
-        .setUserManager(Suppliers.ofInstance(userManager))
-        .build();
-  }
-
   public static TestResponseInterceptor setUserManager(
       AbstractFirebaseAuth.Builder<?> builder, FirebaseApp app, String tenantId) {
     TestResponseInterceptor interceptor = new TestResponseInterceptor();
-    FirebaseUserManager userManager = FirebaseUserManager.builder()
-        .setFirebaseApp(app)
-        .setTenantId(tenantId)
-        .build();
+    FirebaseUserManager userManager = FirebaseUserManager.createUserManager(app, tenantId);
     userManager.setInterceptor(interceptor);
     builder.setUserManager(Suppliers.ofInstance(userManager));
     return interceptor;
->>>>>>> 8c86411a
   }
 
   private static class CountingSupplier<T> implements Supplier<T> {
