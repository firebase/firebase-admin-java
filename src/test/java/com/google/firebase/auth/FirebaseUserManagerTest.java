/*
 * Copyright 2017 Google Inc.
 *
 * Licensed under the Apache License, Version 2.0 (the "License");
 * you may not use this file except in compliance with the License.
 * You may obtain a copy of the License at
 *
 *     http://www.apache.org/licenses/LICENSE-2.0
 *
 * Unless required by applicable law or agreed to in writing, software
 * distributed under the License is distributed on an "AS IS" BASIS,
 * WITHOUT WARRANTIES OR CONDITIONS OF ANY KIND, either express or implied.
 * See the License for the specific language governing permissions and
 * limitations under the License.
 */

package com.google.firebase.auth;

import static org.hamcrest.core.IsInstanceOf.instanceOf;
import static org.junit.Assert.assertEquals;
import static org.junit.Assert.assertFalse;
import static org.junit.Assert.assertNotNull;
import static org.junit.Assert.assertNull;
import static org.junit.Assert.assertThat;
import static org.junit.Assert.assertTrue;
import static org.junit.Assert.fail;

import com.google.api.client.googleapis.util.Utils;
import com.google.api.client.http.GenericUrl;
import com.google.api.client.http.HttpHeaders;
import com.google.api.client.http.HttpRequest;
import com.google.api.client.http.HttpResponseException;
import com.google.api.client.json.GenericJson;
import com.google.api.client.json.JsonFactory;
import com.google.api.client.testing.http.MockHttpTransport;
import com.google.api.client.testing.http.MockLowLevelHttpResponse;
import com.google.auth.oauth2.GoogleCredentials;
import com.google.common.base.Strings;
import com.google.common.base.Supplier;
import com.google.common.collect.ImmutableList;
import com.google.common.collect.ImmutableMap;
import com.google.common.collect.Iterables;
import com.google.firebase.ErrorCode;
import com.google.firebase.FirebaseApp;
import com.google.firebase.FirebaseOptions;
import com.google.firebase.TestOnlyImplFirebaseTrampolines;
import com.google.firebase.auth.FirebaseUserManager.EmailLinkType;
import com.google.firebase.auth.multitenancy.TenantAwareFirebaseAuth;
import com.google.firebase.auth.multitenancy.TenantManager;
import com.google.firebase.internal.SdkUtils;
import com.google.firebase.testing.MultiRequestMockHttpTransport;
import com.google.firebase.testing.TestResponseInterceptor;
import com.google.firebase.testing.TestUtils;
import java.io.ByteArrayOutputStream;
import java.io.IOException;
import java.math.BigDecimal;
import java.util.ArrayList;
import java.util.Collection;
import java.util.HashSet;
import java.util.List;
import java.util.Map;
import java.util.concurrent.ExecutionException;
import java.util.concurrent.TimeUnit;
import org.junit.After;
import org.junit.Test;

public class FirebaseUserManagerTest {

  private static final JsonFactory JSON_FACTORY = Utils.getDefaultJsonFactory();

  private static final String TEST_TOKEN = "token";

  private static final GoogleCredentials credentials = new MockGoogleCredentials(TEST_TOKEN);

  private static final ActionCodeSettings ACTION_CODE_SETTINGS = ActionCodeSettings.builder()
          .setUrl("https://example.dynamic.link")
          .setHandleCodeInApp(true)
          .setDynamicLinkDomain("custom.page.link")
          .setIosBundleId("com.example.ios")
          .setAndroidPackageName("com.example.android")
          .setAndroidInstallApp(true)
          .setAndroidMinimumVersion("6")
          .build();

  private static final Map<String, Object> ACTION_CODE_SETTINGS_MAP =
          ACTION_CODE_SETTINGS.getProperties();

  private static final String PROJECT_BASE_URL =
      "https://identitytoolkit.googleapis.com/v2/projects/test-project-id";

  private static final String TENANTS_BASE_URL = PROJECT_BASE_URL + "/tenants";

  private static final String SAML_RESPONSE = TestUtils.loadResource("saml.json");

  private static final String OIDC_RESPONSE = TestUtils.loadResource("oidc.json");

  @After
  public void tearDown() {
    TestOnlyImplFirebaseTrampolines.clearInstancesForTest();
  }

  @Test
  public void testProjectIdRequired() {
    FirebaseApp.initializeApp(FirebaseOptions.builder()
            .setCredentials(credentials)
            .build());
    FirebaseAuth auth = FirebaseAuth.getInstance();
    try {
      auth.getUserManager();
      fail("No error thrown for missing project ID");
    } catch (IllegalArgumentException expected) {
      assertEquals(
          "Project ID is required to access the auth service. Use a service account credential "
              + "or set the project ID explicitly via FirebaseOptions. Alternatively you can "
              + "also set the project ID via the GOOGLE_CLOUD_PROJECT environment variable.",
          expected.getMessage());
    }
  }

  @Test
  public void testGetUser() throws Exception {
    TestResponseInterceptor interceptor = initializeAppForUserManagement(
        TestUtils.loadResource("getUser.json"));
    UserRecord userRecord = FirebaseAuth.getInstance().getUserAsync("testuser").get();
    checkUserRecord(userRecord);
    checkRequestHeaders(interceptor);
  }

  @Test
  public void testGetUserWithNotFoundError() throws Exception {
    initializeAppForUserManagement(TestUtils.loadResource("getUserError.json"));
    try {
      FirebaseAuth.getInstance().getUserAsync("testuser").get();
      fail("No error thrown for invalid response");
    } catch (ExecutionException e) {
      assertThat(e.getCause(), instanceOf(FirebaseAuthException.class));
      FirebaseAuthException authException = (FirebaseAuthException) e.getCause();
      assertEquals(ErrorCode.NOT_FOUND, authException.getErrorCode());
      assertEquals(
          "No user record found for the provided user ID: testuser", authException.getMessage());
      assertNull(authException.getCause());
      assertNotNull(authException.getHttpResponse());
      assertEquals(AuthErrorCode.USER_NOT_FOUND, authException.getAuthErrorCode());
    }
  }

  @Test
  public void testGetUserByEmail() throws Exception {
    TestResponseInterceptor interceptor = initializeAppForUserManagement(
        TestUtils.loadResource("getUser.json"));
    UserRecord userRecord = FirebaseAuth.getInstance()
        .getUserByEmailAsync("testuser@example.com").get();
    checkUserRecord(userRecord);
    checkRequestHeaders(interceptor);
  }

  @Test
  public void testGetUserByEmailWithNotFoundError() throws Exception {
    initializeAppForUserManagement(TestUtils.loadResource("getUserError.json"));
    try {
      FirebaseAuth.getInstance().getUserByEmailAsync("testuser@example.com").get();
      fail("No error thrown for invalid response");
    } catch (ExecutionException e) {
      assertThat(e.getCause(), instanceOf(FirebaseAuthException.class));
      FirebaseAuthException authException = (FirebaseAuthException) e.getCause();
      assertEquals(ErrorCode.NOT_FOUND, authException.getErrorCode());
      assertEquals(
          "No user record found for the provided email: testuser@example.com",
          authException.getMessage());
      assertNull(authException.getCause());
      assertNotNull(authException.getHttpResponse());
      assertEquals(AuthErrorCode.USER_NOT_FOUND, authException.getAuthErrorCode());
    }
  }

  @Test
  public void testGetUserByPhoneNumber() throws Exception {
    TestResponseInterceptor interceptor = initializeAppForUserManagement(
        TestUtils.loadResource("getUser.json"));
    UserRecord userRecord = FirebaseAuth.getInstance()
        .getUserByPhoneNumberAsync("+1234567890").get();
    checkUserRecord(userRecord);
    checkRequestHeaders(interceptor);
  }

  @Test
  public void testGetUserByPhoneNumberWithNotFoundError() throws Exception {
    initializeAppForUserManagement(TestUtils.loadResource("getUserError.json"));
    try {
      FirebaseAuth.getInstance().getUserByPhoneNumberAsync("+1234567890").get();
      fail("No error thrown for invalid response");
    } catch (ExecutionException e) {
      assertThat(e.getCause(), instanceOf(FirebaseAuthException.class));
      FirebaseAuthException authException = (FirebaseAuthException) e.getCause();
      assertEquals(ErrorCode.NOT_FOUND, authException.getErrorCode());
      assertEquals(
          "No user record found for the provided phone number: +1234567890",
          authException.getMessage());
      assertNull(authException.getCause());
      assertNotNull(authException.getHttpResponse());
      assertEquals(AuthErrorCode.USER_NOT_FOUND, authException.getAuthErrorCode());
    }
  }

  @Test
  public void testGetUsersExceeds100() throws Exception {
    FirebaseApp.initializeApp(FirebaseOptions.builder()
            .setCredentials(credentials)
            .build());
    List<UserIdentifier> identifiers = new ArrayList<>();
    for (int i = 0; i < 101; i++) {
      identifiers.add(new UidIdentifier("uid_" + i));
    }

    try {
      FirebaseAuth.getInstance().getUsers(identifiers);
      fail("No error thrown for too many supplied identifiers");
    } catch (IllegalArgumentException expected) {
      // expected
    }
  }

  @Test
  public void testGetUsersNull() throws Exception {
    FirebaseApp.initializeApp(FirebaseOptions.builder()
            .setCredentials(credentials)
            .build());
    try {
      FirebaseAuth.getInstance().getUsers(null);
      fail("No error thrown for null identifiers");
    } catch (NullPointerException expected) {
      // expected
    }
  }

  @Test
  public void testGetUsersEmpty() throws Exception {
    initializeAppForUserManagement();
    GetUsersResult result = FirebaseAuth.getInstance().getUsers(new ArrayList<UserIdentifier>());
    assertTrue(result.getUsers().isEmpty());
    assertTrue(result.getNotFound().isEmpty());
  }

  @Test
  public void testGetUsersAllNonExisting() throws Exception {
    initializeAppForUserManagement("{ \"users\": [] }");
    List<UserIdentifier> ids = ImmutableList.<UserIdentifier>of(
        new UidIdentifier("id-that-doesnt-exist"));
    GetUsersResult result = FirebaseAuth.getInstance().getUsers(ids);
    assertTrue(result.getUsers().isEmpty());
    assertEquals(ids.size(), result.getNotFound().size());
    assertTrue(result.getNotFound().containsAll(ids));
  }

  @Test
  public void testGetUsersMultipleIdentifierTypes() throws Exception {
    initializeAppForUserManagement((""
        + "{ "
        + "    'users': [{ "
        + "        'localId': 'uid1', "
        + "        'email': 'user1@example.com', "
        + "        'phoneNumber': '+15555550001' "
        + "    }, { "
        + "        'localId': 'uid2', "
        + "        'email': 'user2@example.com', "
        + "        'phoneNumber': '+15555550002' "
        + "    }, { "
        + "        'localId': 'uid3', "
        + "        'email': 'user3@example.com', "
        + "        'phoneNumber': '+15555550003' "
        + "    }, { "
        + "        'localId': 'uid4', "
        + "        'email': 'user4@example.com', "
        + "        'phoneNumber': '+15555550004', "
        + "        'providerUserInfo': [{ "
        + "            'providerId': 'google.com', "
        + "            'rawId': 'google_uid4' "
        + "        }] "
        + "    }] "
        + "} "
        ).replace("'", "\""));

    UidIdentifier doesntExist = new UidIdentifier("this-uid-doesnt-exist");
    List<UserIdentifier> ids = ImmutableList.of(
        new UidIdentifier("uid1"),
        new EmailIdentifier("user2@example.com"),
        new PhoneIdentifier("+15555550003"),
        new ProviderIdentifier("google.com", "google_uid4"),
        doesntExist);
    GetUsersResult result = FirebaseAuth.getInstance().getUsers(ids);
    Collection<String> uids = userRecordsToUids(result.getUsers());
    assertTrue(uids.containsAll(ImmutableList.of("uid1", "uid2", "uid3", "uid4")));
    assertEquals(1, result.getNotFound().size());
    assertTrue(result.getNotFound().contains(doesntExist));
  }

  private Collection<String> userRecordsToUids(Collection<UserRecord> userRecords) {
    Collection<String> uids = new HashSet<>();
    for (UserRecord userRecord : userRecords) {
      uids.add(userRecord.getUid());
    }
    return uids;
  }

  @Test
  public void testInvalidUidIdentifier() {
    try {
      new UidIdentifier("too long " + Strings.repeat(".", 128));
      fail("No error thrown for invalid uid");
    } catch (IllegalArgumentException expected) {
      // expected
    }
  }

  @Test
  public void testInvalidEmailIdentifier() {
    try {
      new EmailIdentifier("invalid email addr");
      fail("No error thrown for invalid email");
    } catch (IllegalArgumentException expected) {
      // expected
    }
  }

  @Test
  public void testInvalidPhoneIdentifier() {
    try {
      new PhoneIdentifier("invalid phone number");
      fail("No error thrown for invalid phone number");
    } catch (IllegalArgumentException expected) {
      // expected
    }
  }

  @Test
  public void testInvalidProviderIdentifier() {
    try {
      new ProviderIdentifier("", "valid-uid");
      fail("No error thrown for invalid provider id");
    } catch (IllegalArgumentException expected) {
      // expected
    }

    try {
      new ProviderIdentifier("valid-id", "");
      fail("No error thrown for invalid provider uid");
    } catch (IllegalArgumentException expected) {
      // expected
    }
  }

  @Test
  public void testGetUserByProviderUidWithInvalidProviderId() throws Exception {
    initializeAppForUserManagement();
    try {
      FirebaseAuth.getInstance().getUserByProviderUidAsync("", "uid").get();
      fail("No error thrown for invalid request");
    } catch (IllegalArgumentException expected) {
    }
  }

  @Test
  public void testGetUserByProviderUidWithInvalidProviderUid() throws Exception {
    initializeAppForUserManagement();
    try {
      FirebaseAuth.getInstance().getUserByProviderUidAsync("id", "").get();
      fail("No error thrown for invalid request");
    } catch (IllegalArgumentException expected) {
    }
  }

  @Test
  public void testGetUserByProviderUidWithValidInput() throws Exception {
    TestResponseInterceptor interceptor = initializeAppForUserManagement(
        TestUtils.loadResource("getUser.json"));
    UserRecord userRecord = FirebaseAuth.getInstance()
        .getUserByProviderUidAsync("google.com", "google_uid").get();
    checkUserRecord(userRecord);
    checkRequestHeaders(interceptor);
  }

  @Test
  public void testGetUserByProviderUidWithPhone() throws Exception {
    TestResponseInterceptor interceptor = initializeAppForUserManagement(
        TestUtils.loadResource("getUser.json"));
    UserRecord userRecord = FirebaseAuth.getInstance()
        .getUserByProviderUidAsync("phone", "+1234567890").get();
    checkUserRecord(userRecord);
    checkRequestHeaders(interceptor);
  }

  @Test
  public void testGetUserByProviderUidWithEmail() throws Exception {
    TestResponseInterceptor interceptor = initializeAppForUserManagement(
        TestUtils.loadResource("getUser.json"));
    UserRecord userRecord = FirebaseAuth.getInstance()
        .getUserByProviderUidAsync("email", "testuser@example.com").get();
    checkUserRecord(userRecord);
    checkRequestHeaders(interceptor);
  }

  @Test
  public void testListUsers() throws Exception {
    final TestResponseInterceptor interceptor = initializeAppForUserManagement(
        TestUtils.loadResource("listUsers.json"));
    ListUsersPage page = FirebaseAuth.getInstance().listUsersAsync(null, 999).get();
    assertEquals(2, Iterables.size(page.getValues()));
    for (ExportedUserRecord userRecord : page.getValues()) {
      checkUserRecord(userRecord);
      assertEquals("passwordHash", userRecord.getPasswordHash());
      assertEquals("passwordSalt", userRecord.getPasswordSalt());
    }
    assertEquals("", page.getNextPageToken());
    checkRequestHeaders(interceptor);

    GenericUrl url = interceptor.getResponse().getRequest().getUrl();
    assertEquals(999, url.getFirst("maxResults"));
    assertNull(url.getFirst("nextPageToken"));
  }

  @Test
  public void testListUsersWithPageToken() throws Exception {
    final TestResponseInterceptor interceptor = initializeAppForUserManagement(
        TestUtils.loadResource("listUsers.json"));
    ListUsersPage page = FirebaseAuth.getInstance().listUsersAsync("token", 999).get();
    assertEquals(2, Iterables.size(page.getValues()));
    for (ExportedUserRecord userRecord : page.getValues()) {
      checkUserRecord(userRecord);
      assertEquals("passwordHash", userRecord.getPasswordHash());
      assertEquals("passwordSalt", userRecord.getPasswordSalt());
    }
    assertEquals("", page.getNextPageToken());
    checkRequestHeaders(interceptor);

    GenericUrl url = interceptor.getResponse().getRequest().getUrl();
    assertEquals(999, url.getFirst("maxResults"));
    assertEquals("token", url.getFirst("nextPageToken"));
  }

  @Test
  public void testListZeroUsers() throws Exception {
    TestResponseInterceptor interceptor = initializeAppForUserManagement("{}");
    ListUsersPage page = FirebaseAuth.getInstance().listUsersAsync(null).get();
    assertTrue(Iterables.isEmpty(page.getValues()));
    assertEquals("", page.getNextPageToken());
    checkRequestHeaders(interceptor);
  }

  @Test
  public void testCreateUser() throws Exception {
    TestResponseInterceptor interceptor = initializeAppForUserManagement(
        TestUtils.loadResource("createUser.json"),
        TestUtils.loadResource("getUser.json"));
    UserRecord user =
        FirebaseAuth.getInstance().createUserAsync(new UserRecord.CreateRequest()).get();
    checkUserRecord(user);
    checkRequestHeaders(interceptor);
  }

  @Test
  public void testUpdateUser() throws Exception {
    TestResponseInterceptor interceptor = initializeAppForUserManagement(
        TestUtils.loadResource("createUser.json"),
        TestUtils.loadResource("getUser.json"));
    UserRecord user = FirebaseAuth.getInstance()
        .updateUserAsync(new UserRecord.UpdateRequest("testuser")).get();
    checkUserRecord(user);
    checkRequestHeaders(interceptor);
  }

  @Test
  public void testSetCustomAttributes() throws Exception {
    TestResponseInterceptor interceptor = initializeAppForUserManagement(
        TestUtils.loadResource("createUser.json"));
    // should not throw
    ImmutableMap<String, Object> claims = ImmutableMap.<String, Object>of(
        "admin", true, "package", "gold");
    FirebaseAuth.getInstance().setCustomUserClaimsAsync("testuser", claims).get();
    checkRequestHeaders(interceptor);

    GenericJson parsed = parseRequestContent(interceptor);
    assertEquals("testuser", parsed.get("localId"));
    assertEquals(JSON_FACTORY.toString(claims), parsed.get("customAttributes"));
  }

  @Test
  public void testRevokeRefreshTokens() throws Exception {
    TestResponseInterceptor interceptor = initializeAppForUserManagement(
        TestUtils.loadResource("createUser.json"));
    // should not throw
    FirebaseAuth.getInstance().revokeRefreshTokensAsync("testuser").get();
    checkRequestHeaders(interceptor);

    GenericJson parsed = parseRequestContent(interceptor);
    assertEquals("testuser", parsed.get("localId"));
    assertNotNull(parsed.get("validSince"));
  }

  @Test
  public void testDeleteUser() throws Exception {
    TestResponseInterceptor interceptor = initializeAppForUserManagement(
        TestUtils.loadResource("deleteUser.json"));
    // should not throw
    FirebaseAuth.getInstance().deleteUserAsync("testuser").get();
    checkRequestHeaders(interceptor);
  }

  @Test
  public void testDeleteUsersExceeds1000() {
    FirebaseApp.initializeApp(FirebaseOptions.builder()
            .setCredentials(credentials)
            .build());
    List<String> ids = new ArrayList<>();
    for (int i = 0; i < 1001; i++) {
      ids.add("id" + i);
    }
    try {
      FirebaseAuth.getInstance().deleteUsersAsync(ids);
      fail("No error thrown for too many uids");
    } catch (IllegalArgumentException expected) {
      // expected
    }
  }

  @Test
  public void testDeleteUsersInvalidId() {
    FirebaseApp.initializeApp(FirebaseOptions.builder()
            .setCredentials(credentials)
            .build());
    try {
      FirebaseAuth.getInstance().deleteUsersAsync(
          ImmutableList.of("too long " + Strings.repeat(".", 128)));
      fail("No error thrown for too long uid");
    } catch (IllegalArgumentException expected) {
      // expected
    }
  }

  @Test
  public void testDeleteUsersIndexesErrorsCorrectly() throws Exception {
    initializeAppForUserManagement((""
        + "{ "
        + "    'errors': [{ "
        + "        'index': 0, "
        + "        'localId': 'uid1', "
        + "        'message': 'NOT_DISABLED : Disable the account before batch deletion.' "
        + "    }, { "
        + "        'index': 2, "
        + "        'localId': 'uid3', "
        + "        'message': 'something awful' "
        + "    }] "
        + "} "
        ).replace("'", "\""));

    DeleteUsersResult result = FirebaseAuth.getInstance().deleteUsersAsync(ImmutableList.of(
          "uid1", "uid2", "uid3", "uid4"
          )).get();

    assertEquals(2, result.getSuccessCount());
    assertEquals(2, result.getFailureCount());
    assertEquals(2, result.getErrors().size());
    assertEquals(0, result.getErrors().get(0).getIndex());
    assertEquals(
        "NOT_DISABLED : Disable the account before batch deletion.",
        result.getErrors().get(0).getReason());
    assertEquals(2, result.getErrors().get(1).getIndex());
    assertEquals("something awful", result.getErrors().get(1).getReason());
  }

  @Test
  public void testDeleteUsersSuccess() throws Exception {
    initializeAppForUserManagement("{}");

    DeleteUsersResult result = FirebaseAuth.getInstance().deleteUsersAsync(ImmutableList.of(
          "uid1", "uid2", "uid3"
          )).get();

    assertEquals(3, result.getSuccessCount());
    assertEquals(0, result.getFailureCount());
    assertTrue(result.getErrors().isEmpty());
  }

  @Test
  public void testImportUsers() throws Exception {
    TestResponseInterceptor interceptor = initializeAppForUserManagement("{}");
    ImportUserRecord user1 = ImportUserRecord.builder().setUid("user1").build();
    ImportUserRecord user2 = ImportUserRecord.builder().setUid("user2").build();

    List<ImportUserRecord> users = ImmutableList.of(user1, user2);
    UserImportResult result = FirebaseAuth.getInstance().importUsersAsync(users, null).get();
    checkRequestHeaders(interceptor);
    assertEquals(2, result.getSuccessCount());
    assertEquals(0, result.getFailureCount());
    assertTrue(result.getErrors().isEmpty());

    GenericJson parsed = parseRequestContent(interceptor);
    assertEquals(1, parsed.size());
    List<Map<String, Object>> expected = ImmutableList.of(
        user1.getProperties(JSON_FACTORY),
        user2.getProperties(JSON_FACTORY)
    );
    assertEquals(expected, parsed.get("users"));
  }

  @Test
  public void testImportUsersError() throws Exception {
    TestResponseInterceptor interceptor = initializeAppForUserManagement(
        TestUtils.loadResource("importUsersError.json"));
    ImportUserRecord user1 = ImportUserRecord.builder()
        .setUid("user1")
        .build();
    ImportUserRecord user2 = ImportUserRecord.builder()
        .setUid("user2")
        .build();
    ImportUserRecord user3 = ImportUserRecord.builder()
        .setUid("user3")
        .build();

    List<ImportUserRecord> users = ImmutableList.of(user1, user2, user3);
    UserImportResult result = FirebaseAuth.getInstance().importUsersAsync(users, null).get();
    checkRequestHeaders(interceptor);
    assertEquals(1, result.getSuccessCount());
    assertEquals(2, result.getFailureCount());
    assertEquals(2, result.getErrors().size());

    ErrorInfo error = result.getErrors().get(0);
    assertEquals(0, error.getIndex());
    assertEquals("Some error occurred in user1", error.getReason());
    error = result.getErrors().get(1);
    assertEquals(2, error.getIndex());
    assertEquals("Another error occurred in user3", error.getReason());

    GenericJson parsed = parseRequestContent(interceptor);
    assertEquals(1, parsed.size());
    List<Map<String, Object>> expected = ImmutableList.of(
        user1.getProperties(JSON_FACTORY),
        user2.getProperties(JSON_FACTORY),
        user3.getProperties(JSON_FACTORY)
    );
    assertEquals(expected, parsed.get("users"));
  }

  @Test
  public void testImportUsersWithHash() throws Exception {
    TestResponseInterceptor interceptor = initializeAppForUserManagement("{}");
    ImportUserRecord user1 = ImportUserRecord.builder()
        .setUid("user1")
        .build();
    ImportUserRecord user2 = ImportUserRecord.builder()
        .setUid("user2")
        .setPasswordHash("password".getBytes())
        .build();

    List<ImportUserRecord> users = ImmutableList.of(user1, user2);
    UserImportHash hash = new UserImportHash("MOCK_HASH") {
      @Override
      protected Map<String, Object> getOptions() {
        return ImmutableMap.<String, Object>of("key1", "value1", "key2", true);
      }
    };
    UserImportResult result = FirebaseAuth.getInstance().importUsersAsync(users,
        UserImportOptions.withHash(hash)).get();
    checkRequestHeaders(interceptor);
    assertEquals(2, result.getSuccessCount());
    assertEquals(0, result.getFailureCount());
    assertTrue(result.getErrors().isEmpty());

    GenericJson parsed = parseRequestContent(interceptor);
    assertEquals(4, parsed.size());
    List<Map<String, Object>> expected = ImmutableList.of(
        user1.getProperties(JSON_FACTORY),
        user2.getProperties(JSON_FACTORY)
    );
    assertEquals(expected, parsed.get("users"));
    assertEquals("MOCK_HASH", parsed.get("hashAlgorithm"));
    assertEquals("value1", parsed.get("key1"));
    assertEquals(Boolean.TRUE, parsed.get("key2"));
  }

  @Test
  public void testImportUsersMissingHash() {
    initializeAppForUserManagement();
    ImportUserRecord user1 = ImportUserRecord.builder()
        .setUid("user1")
        .build();
    ImportUserRecord user2 = ImportUserRecord.builder()
        .setUid("user2")
        .setPasswordHash("password".getBytes())
        .build();

    List<ImportUserRecord> users = ImmutableList.of(user1, user2);
    try {
      FirebaseAuth.getInstance().importUsersAsync(users);
      fail("No error thrown for missing hash option");
    } catch (IllegalArgumentException expected) {
      assertEquals("UserImportHash option is required when at least one user has a password. "
          + "Provide a UserImportHash via UserImportOptions.withHash().", expected.getMessage());
    }
  }

  @Test
  public void testImportUsersEmptyList() {
    initializeAppForUserManagement();
    try {
      FirebaseAuth.getInstance().importUsersAsync(ImmutableList.<ImportUserRecord>of());
      fail("No error thrown for empty user list");
    } catch (IllegalArgumentException expected) {
      // expected
    }
  }

  @Test
  public void testImportUsersLargeList() {
    initializeAppForUserManagement();
    ImmutableList.Builder<ImportUserRecord> users = ImmutableList.builder();
    for (int i = 0; i < 1001; i++) {
      users.add(ImportUserRecord.builder().setUid("test" + i).build());
    }
    try {
      FirebaseAuth.getInstance().importUsersAsync(users.build());
      fail("No error thrown for large list");
    } catch (IllegalArgumentException expected) {
      // expected
    }
  }

  @Test
  public void testCreateSessionCookie() throws Exception {
    TestResponseInterceptor interceptor = initializeAppForUserManagement(
        TestUtils.loadResource("createSessionCookie.json"));
    SessionCookieOptions options = SessionCookieOptions.builder()
        .setExpiresIn(TimeUnit.HOURS.toMillis(1))
        .build();
    String cookie = FirebaseAuth.getInstance().createSessionCookieAsync("testToken", options).get();
    assertEquals("MockCookieString", cookie);
    checkRequestHeaders(interceptor);

    GenericJson parsed = parseRequestContent(interceptor);
    assertEquals(2, parsed.size());
    assertEquals("testToken", parsed.get("idToken"));
    assertEquals(new BigDecimal(3600), parsed.get("validDuration"));
  }

  @Test
  public void testCreateSessionCookieInvalidArguments() {
    initializeAppForUserManagement();
    SessionCookieOptions options = SessionCookieOptions.builder()
        .setExpiresIn(TimeUnit.HOURS.toMillis(1))
        .build();
    try {
      FirebaseAuth.getInstance().createSessionCookieAsync(null, options);
      fail("No error thrown for null id token");
    } catch (IllegalArgumentException expected) {
      // expected
    }

    try {
      FirebaseAuth.getInstance().createSessionCookieAsync("", options);
      fail("No error thrown for empty id token");
    } catch (IllegalArgumentException expected) {
      // expected
    }

    try {
      FirebaseAuth.getInstance().createSessionCookieAsync("idToken", null);
      fail("No error thrown for null options");
    } catch (NullPointerException expected) {
      // expected
    }
  }

  @Test
  public void testInvalidSessionCookieOptions() {
    try {
      SessionCookieOptions.builder().build();
      fail("No error thrown for unspecified expiresIn");
    } catch (IllegalArgumentException expected) {
      // expected
    }

    try {
      SessionCookieOptions.builder().setExpiresIn(TimeUnit.SECONDS.toMillis(299)).build();
      fail("No error thrown for low expiresIn");
    } catch (IllegalArgumentException expected) {
      // expected
    }

    try {
      SessionCookieOptions.builder().setExpiresIn(TimeUnit.DAYS.toMillis(14) + 1).build();
      fail("No error thrown for high expiresIn");
    } catch (IllegalArgumentException expected) {
      // expected
    }
  }

  @Test
  public void testGetUserHttpError() throws Exception {
    List<UserManagerOp> operations = ImmutableList.<UserManagerOp>builder()
        .add(new UserManagerOp() {
          @Override
          public void call(FirebaseAuth auth) throws Exception {
            auth.getUserAsync("testuser").get();
          }
        })
        .add(new UserManagerOp() {
          @Override
          public void call(FirebaseAuth auth) throws Exception {
            auth.getUserByEmailAsync("testuser@example.com").get();
          }
        })
        .add(new UserManagerOp() {
          @Override
          public void call(FirebaseAuth auth) throws Exception {
            auth.getUserByPhoneNumberAsync("+1234567890").get();
          }
        })
        .add(new UserManagerOp() {
          @Override
          public void call(FirebaseAuth auth) throws Exception {
            auth.createUserAsync(new UserRecord.CreateRequest()).get();
          }
        })
        .add(new UserManagerOp() {
          @Override
          public void call(FirebaseAuth auth) throws Exception {
            auth.updateUserAsync(new UserRecord.UpdateRequest("test")).get();
          }
        })
        .add(new UserManagerOp() {
          @Override
          public void call(FirebaseAuth auth) throws Exception {
            auth.deleteUserAsync("testuser").get();
          }
        })
        .add(new UserManagerOp() {
          @Override
          public void call(FirebaseAuth auth) throws Exception {
            auth.listUsersAsync(null, 1000).get();
          }
        })
        .build();

    MockLowLevelHttpResponse response = new MockLowLevelHttpResponse();
    FirebaseAuth auth = getRetryDisabledAuth(response);
    Map<Integer, ErrorCode> codes = ImmutableMap.of(
        302, ErrorCode.UNKNOWN,
        400, ErrorCode.INVALID_ARGUMENT,
        401, ErrorCode.UNAUTHENTICATED,
        404, ErrorCode.NOT_FOUND,
        500, ErrorCode.INTERNAL);

    // Test for common HTTP error codes
    for (int code : codes.keySet()) {
      for (UserManagerOp operation : operations) {
        // Need to reset these every iteration
        response.setContent("{}");
        response.setStatusCode(code);
        try {
          operation.call(auth);
          fail("No error thrown for HTTP error: " + code);
        } catch (ExecutionException e) {
          assertThat(e.getCause(), instanceOf(FirebaseAuthException.class));
          FirebaseAuthException authException = (FirebaseAuthException) e.getCause();
          assertEquals(codes.get(code), authException.getErrorCode());
          String msg = String.format("Unexpected HTTP response with status: %d\n{}", code);
          assertEquals(msg, authException.getMessage());
          assertTrue(authException.getCause() instanceof HttpResponseException);
          assertNotNull(authException.getHttpResponse());
          assertNull(authException.getAuthErrorCode());
        }
      }
    }

    // Test error payload with code
    for (UserManagerOp operation : operations) {
      response.setContent("{\"error\": {\"message\": \"USER_NOT_FOUND\"}}");
      response.setStatusCode(500);
      try {
        operation.call(auth);
        fail("No error thrown for HTTP error");
      }  catch (ExecutionException e) {
        assertThat(e.getCause().toString(), e.getCause(), instanceOf(FirebaseAuthException.class));
        FirebaseAuthException authException = (FirebaseAuthException) e.getCause();
        assertEquals(ErrorCode.NOT_FOUND, authException.getErrorCode());
        assertEquals(
            "No user record found for the given identifier (USER_NOT_FOUND).",
            authException.getMessage());
        assertTrue(authException.getCause() instanceof HttpResponseException);
        assertNotNull(authException.getHttpResponse());
        assertEquals(AuthErrorCode.USER_NOT_FOUND, authException.getAuthErrorCode());
      }
    }

    // Test error payload with code and details
    for (UserManagerOp operation : operations) {
      response.setContent("{\"error\": {\"message\": \"USER_NOT_FOUND: Extra details\"}}");
      response.setStatusCode(500);
      try {
        operation.call(auth);
        fail("No error thrown for HTTP error");
      }  catch (ExecutionException e) {
        assertTrue(e.getCause().toString(), e.getCause() instanceof FirebaseAuthException);
        FirebaseAuthException authException = (FirebaseAuthException) e.getCause();
        assertEquals(ErrorCode.NOT_FOUND, authException.getErrorCode());
        assertEquals(
            "No user record found for the given identifier (USER_NOT_FOUND): Extra details",
            authException.getMessage());
        assertTrue(authException.getCause() instanceof HttpResponseException);
        assertNotNull(authException.getHttpResponse());
        assertEquals(AuthErrorCode.USER_NOT_FOUND, authException.getAuthErrorCode());
      }
    }
  }

  @Test
  public void testGetUserMalformedJsonError() throws Exception {
    initializeAppForUserManagement("{\"not\" json}");
    try {
      FirebaseAuth.getInstance().getUserAsync("testuser").get();
      fail("No error thrown for JSON error");
    }  catch (ExecutionException e) {
      assertThat(e.getCause(), instanceOf(FirebaseAuthException.class));
      FirebaseAuthException authException = (FirebaseAuthException) e.getCause();
      assertEquals(ErrorCode.UNKNOWN, authException.getErrorCode());
      assertTrue(
          authException.getMessage().startsWith("Error while parsing HTTP response: "));
      assertTrue(authException.getCause() instanceof IOException);
      assertNotNull(authException.getHttpResponse());
      assertNull(authException.getAuthErrorCode());
    }
  }

  @Test
  public void testGetUserUnexpectedHttpError() throws Exception {
    MockLowLevelHttpResponse response = new MockLowLevelHttpResponse();
    response.setContent("{\"not\" json}");
    response.setStatusCode(500);
    FirebaseAuth auth = getRetryDisabledAuth(response);
    try {
      auth.getUserAsync("testuser").get();
      fail("No error thrown for JSON error");
    }  catch (ExecutionException e) {
      assertThat(e.getCause(), instanceOf(FirebaseAuthException.class));
      FirebaseAuthException authException = (FirebaseAuthException) e.getCause();
      assertEquals(ErrorCode.INTERNAL, authException.getErrorCode());
      assertEquals("Unexpected HTTP response with status: 500\n{\"not\" json}",
          authException.getMessage());
      assertTrue(authException.getCause() instanceof HttpResponseException);
      assertNotNull(authException.getHttpResponse());
      assertNull(authException.getAuthErrorCode());
    }
  }

  @Test
  public void testTimeout() throws Exception {
    MockHttpTransport transport = new MultiRequestMockHttpTransport(ImmutableList.of(
        new MockLowLevelHttpResponse().setContent(TestUtils.loadResource("getUser.json"))));
    FirebaseApp.initializeApp(FirebaseOptions.builder()
        .setCredentials(credentials)
        .setProjectId("test-project-id")
        .setHttpTransport(transport)
        .setConnectTimeout(30000)
        .setReadTimeout(60000)
        .build());
    FirebaseAuth auth = FirebaseAuth.getInstance();
    FirebaseUserManager userManager = auth.getUserManager();
    TestResponseInterceptor interceptor = new TestResponseInterceptor();
    userManager.setInterceptor(interceptor);

    FirebaseAuth.getInstance().getUserAsync("testuser").get();
    HttpRequest request = interceptor.getResponse().getRequest();
    assertEquals(30000, request.getConnectTimeout());
    assertEquals(60000, request.getReadTimeout());
  }

  @Test
  public void testUserBuilder() {
    Map<String, Object> map = new UserRecord.CreateRequest().getProperties();
    assertTrue(map.isEmpty());
  }

  @Test
  public void testUserBuilderWithParams() {
    Map<String, Object> map = new UserRecord.CreateRequest()
        .setUid("TestUid")
        .setDisplayName("Display Name")
        .setPhotoUrl("http://test.com/example.png")
        .setEmail("test@example.com")
        .setPhoneNumber("+1234567890")
        .setEmailVerified(true)
        .setPassword("secret")
        .getProperties();
    assertEquals(7, map.size());
    assertEquals("TestUid", map.get("localId"));
    assertEquals("Display Name", map.get("displayName"));
    assertEquals("http://test.com/example.png", map.get("photoUrl"));
    assertEquals("test@example.com", map.get("email"));
    assertEquals("+1234567890", map.get("phoneNumber"));
    assertTrue((Boolean) map.get("emailVerified"));
    assertEquals("secret", map.get("password"));
  }

  @Test
  public void testInvalidUid() {
    UserRecord.CreateRequest user = new UserRecord.CreateRequest();
    try {
      user.setUid(null);
      fail("No error thrown for null uid");
    } catch (Exception ignore) {
      // expected
    }

    try {
      user.setUid("");
      fail("No error thrown for empty uid");
    } catch (Exception ignore) {
      // expected
    }

    try {
      user.setUid(String.format("%0129d", 0));
      fail("No error thrown for long uid");
    } catch (Exception ignore) {
      // expected
    }
  }

  @Test
  public void testInvalidDisplayName() {
    UserRecord.CreateRequest user = new UserRecord.CreateRequest();
    try {
      user.setDisplayName(null);
      fail("No error thrown for null display name");
    } catch (Exception ignore) {
      // expected
    }
  }

  @Test
  public void testInvalidPhotoUrl() {
    UserRecord.CreateRequest user = new UserRecord.CreateRequest();
    try {
      user.setPhotoUrl(null);
      fail("No error thrown for null photo url");
    } catch (Exception ignore) {
      // expected
    }

    try {
      user.setPhotoUrl("");
      fail("No error thrown for invalid photo url");
    } catch (Exception ignore) {
      // expected
    }

    try {
      user.setPhotoUrl("not-a-url");
      fail("No error thrown for invalid photo url");
    } catch (Exception ignore) {
      // expected
    }
  }

  @Test
  public void testInvalidEmail() {
    UserRecord.CreateRequest user = new UserRecord.CreateRequest();
    try {
      user.setEmail(null);
      fail("No error thrown for null email");
    } catch (Exception ignore) {
      // expected
    }

    try {
      user.setEmail("");
      fail("No error thrown for invalid email");
    } catch (Exception ignore) {
      // expected
    }

    try {
      user.setEmail("not-an-email");
      fail("No error thrown for invalid email");
    } catch (Exception ignore) {
      // expected
    }
  }

  @Test
  public void testInvalidPhoneNumber() {
    UserRecord.CreateRequest user = new UserRecord.CreateRequest();
    try {
      user.setPhoneNumber(null);
      fail("No error thrown for null phone number");
    } catch (Exception ignore) {
      // expected
    }

    try {
      user.setPhoneNumber("");
      fail("No error thrown for invalid phone number");
    } catch (Exception ignore) {
      // expected
    }

    try {
      user.setPhoneNumber("not-a-phone");
      fail("No error thrown for invalid phone number");
    } catch (Exception ignore) {
      // expected
    }
  }

  @Test
  public void testInvalidPassword() {
    UserRecord.CreateRequest user = new UserRecord.CreateRequest();
    try {
      user.setPassword(null);
      fail("No error thrown for null password");
    } catch (Exception ignore) {
      // expected
    }

    try {
      user.setPassword("aaaaa");
      fail("No error thrown for short password");
    } catch (Exception ignore) {
      // expected
    }
  }

  @Test
  public void testUserUpdater() throws IOException {
    UserRecord.UpdateRequest update = new UserRecord.UpdateRequest("test");
    Map<String, Object> claims = ImmutableMap.<String, Object>of("admin", true, "package", "gold");
    Map<String, Object> map = update
        .setDisplayName("Display Name")
        .setPhotoUrl("http://test.com/example.png")
        .setEmail("test@example.com")
        .setPhoneNumber("+1234567890")
        .setEmailVerified(true)
        .setPassword("secret")
        .setCustomClaims(claims)
        .getProperties(JSON_FACTORY);
    assertEquals(8, map.size());
    assertEquals(update.getUid(), map.get("localId"));
    assertEquals("Display Name", map.get("displayName"));
    assertEquals("http://test.com/example.png", map.get("photoUrl"));
    assertEquals("test@example.com", map.get("email"));
    assertEquals("+1234567890", map.get("phoneNumber"));
    assertTrue((Boolean) map.get("emailVerified"));
    assertEquals("secret", map.get("password"));
    assertEquals(JSON_FACTORY.toString(claims), map.get("customAttributes"));
  }

  @Test
  public void testNullJsonFactory() {
    UserRecord.UpdateRequest update = new UserRecord.UpdateRequest("test");
    Map<String, Object> claims = ImmutableMap.<String, Object>of("admin", true, "package", "gold");
    update.setCustomClaims(claims);
    try {
      update.getProperties(null);
      fail("No error thrown for null JsonFactory");
    } catch (NullPointerException ignore) {
      // expected
    }
  }

  @Test
  public void testNullCustomClaims() {
    UserRecord.UpdateRequest update = new UserRecord.UpdateRequest("test");
    Map<String, Object> map = update
        .setCustomClaims(null)
        .getProperties(JSON_FACTORY);
    assertEquals(2, map.size());
    assertEquals(update.getUid(), map.get("localId"));
    assertEquals("{}", map.get("customAttributes"));
  }

  @Test
  public void testEmptyCustomClaims() {
    UserRecord.UpdateRequest update = new UserRecord.UpdateRequest("test");
    Map<String, Object> map = update
        .setCustomClaims(ImmutableMap.<String, Object>of())
        .getProperties(JSON_FACTORY);
    assertEquals(2, map.size());
    assertEquals(update.getUid(), map.get("localId"));
    assertEquals("{}", map.get("customAttributes"));
  }

  @Test
  public void testDeleteDisplayName() {
    Map<String, Object> map = new UserRecord.UpdateRequest("test")
        .setDisplayName(null)
        .getProperties(JSON_FACTORY);
    assertEquals(ImmutableList.of("DISPLAY_NAME"), map.get("deleteAttribute"));
  }

  @Test
  public void testDeletePhotoUrl() {
    Map<String, Object> map = new UserRecord.UpdateRequest("test")
        .setPhotoUrl(null)
        .getProperties(JSON_FACTORY);
    assertEquals(ImmutableList.of("PHOTO_URL"), map.get("deleteAttribute"));
  }

  @Test
  public void testDeletePhoneNumber() {
    Map<String, Object> map = new UserRecord.UpdateRequest("test")
        .setPhoneNumber(null)
        .getProperties(JSON_FACTORY);
    assertEquals(ImmutableList.of("phone"), map.get("deleteProvider"));
  }

  @Test
  public void testInvalidUpdatePhotoUrl() {
    UserRecord.UpdateRequest update = new UserRecord.UpdateRequest("test");
    try {
      update.setPhotoUrl("");
      fail("No error thrown for invalid photo url");
    } catch (Exception ignore) {
      // expected
    }

    try {
      update.setPhotoUrl("not-a-url");
      fail("No error thrown for invalid photo url");
    } catch (Exception ignore) {
      // expected
    }
  }

  @Test
  public void testInvalidUpdateEmail() {
    UserRecord.UpdateRequest update = new UserRecord.UpdateRequest("test");
    try {
      update.setEmail(null);
      fail("No error thrown for null email");
    } catch (Exception ignore) {
      // expected
    }

    try {
      update.setEmail("");
      fail("No error thrown for invalid email");
    } catch (Exception ignore) {
      // expected
    }

    try {
      update.setEmail("not-an-email");
      fail("No error thrown for invalid email");
    } catch (Exception ignore) {
      // expected
    }
  }

  @Test
  public void testInvalidUpdatePhoneNumber() {
    UserRecord.UpdateRequest update = new UserRecord.UpdateRequest("test");

    try {
      update.setPhoneNumber("");
      fail("No error thrown for invalid phone number");
    } catch (Exception ignore) {
      // expected
    }

    try {
      update.setPhoneNumber("not-a-phone");
      fail("No error thrown for invalid phone number");
    } catch (Exception ignore) {
      // expected
    }
  }

  @Test
  public void testInvalidUpdatePassword() {
    UserRecord.UpdateRequest update = new UserRecord.UpdateRequest("test");
    try {
      update.setPassword(null);
      fail("No error thrown for null password");
    } catch (Exception ignore) {
      // expected
    }

    try {
      update.setPassword("aaaaa");
      fail("No error thrown for short password");
    } catch (Exception ignore) {
      // expected
    }
  }

  @Test
  public void testInvalidCustomClaims() {
    UserRecord.UpdateRequest update = new UserRecord.UpdateRequest("test");
    for (String claim : FirebaseUserManager.RESERVED_CLAIMS) {
      try {
        update.setCustomClaims(ImmutableMap.<String, Object>of(claim, "value"));
        fail("No error thrown for reserved claim");
      } catch (Exception ignore) {
        // expected
      }
    }
  }

  @Test
  public void testLargeCustomClaims() {
    final StringBuilder builder = new StringBuilder();
    for (int i = 0; i < 1001; i++) {
      builder.append("a");
    }
    UserRecord.UpdateRequest update = new UserRecord.UpdateRequest("test");
    update.setCustomClaims(ImmutableMap.<String, Object>of("key", builder.toString()));
    try {
      update.getProperties(JSON_FACTORY);
      fail("No error thrown for large claims payload");
    } catch (Exception ignore) {
      // expected
    }
  }

  @Test
  public void testGeneratePasswordResetLinkNoEmail() throws Exception {
    initializeAppForUserManagement();
    try {
      FirebaseAuth.getInstance().generatePasswordResetLinkAsync(null).get();
      fail("No error thrown for null email");
    } catch (IllegalArgumentException expected) {
    }

    try {
      FirebaseAuth.getInstance().generatePasswordResetLinkAsync("").get();
      fail("No error thrown for empty email");
    } catch (IllegalArgumentException expected) {
    }
  }

  @Test
  public void testGeneratePasswordResetLinkWithSettings() throws Exception {
    TestResponseInterceptor interceptor = initializeAppForUserManagement(
            TestUtils.loadResource("generateEmailLink.json"));
    String link = FirebaseAuth.getInstance()
            .generatePasswordResetLinkAsync("test@example.com", ACTION_CODE_SETTINGS).get();
    assertEquals("https://mock-oob-link.for.auth.tests", link);
    checkRequestHeaders(interceptor);

    GenericJson parsed = parseRequestContent(interceptor);
    assertEquals(3 + ACTION_CODE_SETTINGS_MAP.size(), parsed.size());
    assertEquals("test@example.com", parsed.get("email"));
    assertEquals("PASSWORD_RESET", parsed.get("requestType"));
    assertTrue((Boolean) parsed.get("returnOobLink"));
    for (Map.Entry<String, Object> entry : ACTION_CODE_SETTINGS_MAP.entrySet()) {
      assertEquals(entry.getValue(), parsed.get(entry.getKey()));
    }
  }

  @Test
  public void testGeneratePasswordResetLink() throws Exception {
    TestResponseInterceptor interceptor = initializeAppForUserManagement(
            TestUtils.loadResource("generateEmailLink.json"));
    String link = FirebaseAuth.getInstance()
            .generatePasswordResetLinkAsync("test@example.com").get();
    assertEquals("https://mock-oob-link.for.auth.tests", link);
    checkRequestHeaders(interceptor);

    GenericJson parsed = parseRequestContent(interceptor);
    assertEquals(3, parsed.size());
    assertEquals("test@example.com", parsed.get("email"));
    assertEquals("PASSWORD_RESET", parsed.get("requestType"));
    assertTrue((Boolean) parsed.get("returnOobLink"));
  }

  @Test
  public void testGenerateEmailVerificationLinkNoEmail() throws Exception {
    initializeAppForUserManagement();
    try {
      FirebaseAuth.getInstance().generateEmailVerificationLinkAsync(null).get();
      fail("No error thrown for null email");
    } catch (IllegalArgumentException expected) {
    }

    try {
      FirebaseAuth.getInstance().generateEmailVerificationLinkAsync("").get();
      fail("No error thrown for empty email");
    } catch (IllegalArgumentException expected) {
    }
  }

  @Test
  public void testGenerateEmailVerificationLinkWithSettings() throws Exception {
    TestResponseInterceptor interceptor = initializeAppForUserManagement(
        TestUtils.loadResource("generateEmailLink.json"));
    String link = FirebaseAuth.getInstance()
        .generateEmailVerificationLinkAsync("test@example.com", ACTION_CODE_SETTINGS).get();
    assertEquals("https://mock-oob-link.for.auth.tests", link);
    checkRequestHeaders(interceptor);

    GenericJson parsed = parseRequestContent(interceptor);
    assertEquals(3 + ACTION_CODE_SETTINGS_MAP.size(), parsed.size());
    assertEquals("test@example.com", parsed.get("email"));
    assertEquals("VERIFY_EMAIL", parsed.get("requestType"));
    assertTrue((Boolean) parsed.get("returnOobLink"));
    for (Map.Entry<String, Object> entry : ACTION_CODE_SETTINGS_MAP.entrySet()) {
      assertEquals(entry.getValue(), parsed.get(entry.getKey()));
    }
  }

  @Test
  public void testGenerateEmailVerificationLink() throws Exception {
    TestResponseInterceptor interceptor = initializeAppForUserManagement(
        TestUtils.loadResource("generateEmailLink.json"));
    String link = FirebaseAuth.getInstance()
        .generateEmailVerificationLinkAsync("test@example.com").get();
    assertEquals("https://mock-oob-link.for.auth.tests", link);
    checkRequestHeaders(interceptor);

    GenericJson parsed = parseRequestContent(interceptor);
    assertEquals(3, parsed.size());
    assertEquals("test@example.com", parsed.get("email"));
    assertEquals("VERIFY_EMAIL", parsed.get("requestType"));
    assertTrue((Boolean) parsed.get("returnOobLink"));
  }

  @Test
  public void testGenerateESignInWithEmailLinkNoEmail() throws Exception {
    initializeAppForUserManagement();
    try {
      FirebaseAuth.getInstance().generateSignInWithEmailLinkAsync(
          null, ACTION_CODE_SETTINGS).get();
      fail("No error thrown for null email");
    } catch (IllegalArgumentException expected) {
    }

    try {
      FirebaseAuth.getInstance().generateSignInWithEmailLinkAsync(
          "", ACTION_CODE_SETTINGS).get();
      fail("No error thrown for empty email");
    } catch (IllegalArgumentException expected) {
    }
  }

  @Test
  public void testGenerateESignInWithEmailLinkNullSettings() throws Exception {
    initializeAppForUserManagement();
    try {
      FirebaseAuth.getInstance().generateSignInWithEmailLinkAsync(
          "test@example.com", null).get();
      fail("No error thrown for null email");
    } catch (NullPointerException expected) {
    }
  }

  @Test
  public void testGenerateSignInWithEmailLinkWithSettings() throws Exception {
    TestResponseInterceptor interceptor = initializeAppForUserManagement(
        TestUtils.loadResource("generateEmailLink.json"));
    String link = FirebaseAuth.getInstance()
        .generateSignInWithEmailLinkAsync("test@example.com", ACTION_CODE_SETTINGS).get();
    assertEquals("https://mock-oob-link.for.auth.tests", link);
    checkRequestHeaders(interceptor);

    GenericJson parsed = parseRequestContent(interceptor);
    assertEquals(3 + ACTION_CODE_SETTINGS_MAP.size(), parsed.size());
    assertEquals("test@example.com", parsed.get("email"));
    assertEquals("EMAIL_SIGNIN", parsed.get("requestType"));
    assertTrue((Boolean) parsed.get("returnOobLink"));
    for (Map.Entry<String, Object> entry : ACTION_CODE_SETTINGS_MAP.entrySet()) {
      assertEquals(entry.getValue(), parsed.get(entry.getKey()));
    }
  }

  @Test
  public void testHttpErrorWithCode() {
    MockLowLevelHttpResponse response = new MockLowLevelHttpResponse()
        .setContent("{\"error\": {\"message\": \"UNAUTHORIZED_DOMAIN\"}}")
        .setStatusCode(500);
    FirebaseAuth auth = getRetryDisabledAuth(response);
    FirebaseUserManager userManager = auth.getUserManager();
    try {
      userManager.getEmailActionLink(EmailLinkType.PASSWORD_RESET, "test@example.com", null);
      fail("No exception thrown for HTTP error");
    } catch (FirebaseAuthException e) {
      assertEquals(ErrorCode.INVALID_ARGUMENT, e.getErrorCode());
      assertEquals(
          "The domain of the continue URL is not whitelisted (UNAUTHORIZED_DOMAIN).",
          e.getMessage());
      assertEquals(AuthErrorCode.UNAUTHORIZED_CONTINUE_URL, e.getAuthErrorCode());
      assertTrue(e.getCause() instanceof HttpResponseException);
      assertNotNull(e.getHttpResponse());
    }
  }

  @Test
  public void testHttpErrorWithUnknownCode() {
    String content = "{\"error\": {\"message\": \"SOMETHING_NEW\"}}";
    MockLowLevelHttpResponse response = new MockLowLevelHttpResponse()
        .setContent(content)
        .setStatusCode(500);
    FirebaseAuth auth = getRetryDisabledAuth(response);
    FirebaseUserManager userManager = auth.getUserManager();
    try {
      userManager.getEmailActionLink(EmailLinkType.PASSWORD_RESET, "test@example.com", null);
      fail("No exception thrown for HTTP error");
    } catch (FirebaseAuthException e) {
      assertEquals(ErrorCode.INTERNAL, e.getErrorCode());
      assertEquals("Unexpected HTTP response with status: 500\n" + content, e.getMessage());
      assertNull(e.getAuthErrorCode());
      assertTrue(e.getCause() instanceof HttpResponseException);
      assertNotNull(e.getHttpResponse());
    }
  }

  @Test
  public void testUnexpectedHttpError() {
    MockLowLevelHttpResponse response = new MockLowLevelHttpResponse()
        .setContent("{}")
        .setStatusCode(500);
    FirebaseAuth auth = getRetryDisabledAuth(response);
    FirebaseUserManager userManager = auth.getUserManager();
    try {
      userManager.getEmailActionLink(EmailLinkType.PASSWORD_RESET, "test@example.com", null);
      fail("No exception thrown for HTTP error");
    } catch (FirebaseAuthException e) {
      assertEquals(ErrorCode.INTERNAL, e.getErrorCode());
      assertEquals("Unexpected HTTP response with status: 500\n{}", e.getMessage());
      assertTrue(e.getCause() instanceof HttpResponseException);
      assertNotNull(e.getHttpResponse());
      assertNull(e.getAuthErrorCode());
    }
  }

<<<<<<< HEAD
  private static void checkUserRecord(UserRecord userRecord) {
    assertEquals("testuser", userRecord.getUid());
    assertEquals("testuser@example.com", userRecord.getEmail());
    assertEquals("+1234567890", userRecord.getPhoneNumber());
    assertEquals("Test User", userRecord.getDisplayName());
    assertEquals("http://www.example.com/testuser/photo.png", userRecord.getPhotoUrl());
    assertEquals(1234567890, userRecord.getUserMetadata().getCreationTimestamp());
    assertEquals(0, userRecord.getUserMetadata().getLastSignInTimestamp());
    assertEquals(3, userRecord.getProviderData().length);
    assertFalse(userRecord.isDisabled());
    assertTrue(userRecord.isEmailVerified());
    assertEquals(1494364393000L, userRecord.getTokensValidAfterTimestamp());

    UserInfo provider = userRecord.getProviderData()[0];
    assertEquals("testuser@example.com", provider.getUid());
    assertEquals("testuser@example.com", provider.getEmail());
    assertNull(provider.getPhoneNumber());
    assertEquals("Test User", provider.getDisplayName());
    assertEquals("http://www.example.com/testuser/photo.png", provider.getPhotoUrl());
    assertEquals("password", provider.getProviderId());
=======
  @Test
  public void testCreateOidcProvider() throws Exception {
    TestResponseInterceptor interceptor = initializeAppForUserManagement(OIDC_RESPONSE);
    OidcProviderConfig.CreateRequest createRequest =
        new OidcProviderConfig.CreateRequest()
            .setProviderId("oidc.provider-id")
            .setDisplayName("DISPLAY_NAME")
            .setEnabled(true)
            .setClientId("CLIENT_ID")
            .setIssuer("https://oidc.com/issuer");

    OidcProviderConfig config = FirebaseAuth.getInstance().createOidcProviderConfig(createRequest);

    checkOidcProviderConfig(config, "oidc.provider-id");
    checkRequestHeaders(interceptor);
    checkUrl(interceptor, "POST", PROJECT_BASE_URL + "/oauthIdpConfigs");
    GenericJson parsed = parseRequestContent(interceptor);
    assertEquals("DISPLAY_NAME", parsed.get("displayName"));
    assertTrue((boolean) parsed.get("enabled"));
    assertEquals("CLIENT_ID", parsed.get("clientId"));
    assertEquals("https://oidc.com/issuer", parsed.get("issuer"));
    GenericUrl url = interceptor.getResponse().getRequest().getUrl();
    assertEquals("oidc.provider-id", url.getFirst("oauthIdpConfigId"));
  }
>>>>>>> d8b15830

  @Test
  public void testCreateOidcProviderAsync() throws Exception {
    TestResponseInterceptor interceptor = initializeAppForUserManagement(OIDC_RESPONSE);
    OidcProviderConfig.CreateRequest createRequest =
        new OidcProviderConfig.CreateRequest()
            .setProviderId("oidc.provider-id")
            .setDisplayName("DISPLAY_NAME")
            .setEnabled(true)
            .setClientId("CLIENT_ID")
            .setIssuer("https://oidc.com/issuer");

    OidcProviderConfig config = 
        FirebaseAuth.getInstance().createOidcProviderConfigAsync(createRequest).get();

    checkOidcProviderConfig(config, "oidc.provider-id");
    checkRequestHeaders(interceptor);
    checkUrl(interceptor, "POST", PROJECT_BASE_URL + "/oauthIdpConfigs");
    GenericJson parsed = parseRequestContent(interceptor);
    assertEquals("DISPLAY_NAME", parsed.get("displayName"));
    assertTrue((boolean) parsed.get("enabled"));
    assertEquals("CLIENT_ID", parsed.get("clientId"));
    assertEquals("https://oidc.com/issuer", parsed.get("issuer"));
    GenericUrl url = interceptor.getResponse().getRequest().getUrl();
    assertEquals("oidc.provider-id", url.getFirst("oauthIdpConfigId"));
  }

<<<<<<< HEAD
    provider = userRecord.getProviderData()[2];
    assertEquals("google_uid", provider.getUid());
    assertEquals("google.com", provider.getProviderId());

    Map<String, Object> claims = userRecord.getCustomClaims();
    assertEquals(2, claims.size());
    assertTrue((boolean) claims.get("admin"));
    assertEquals("gold", claims.get("package"));
=======
  @Test
  public void testCreateOidcProviderMinimal() throws Exception {
    TestResponseInterceptor interceptor = initializeAppForUserManagement(OIDC_RESPONSE);
    // Only the 'enabled' and 'displayName' fields can be omitted from an OIDC provider config
    // creation request.
    OidcProviderConfig.CreateRequest createRequest =
        new OidcProviderConfig.CreateRequest()
            .setProviderId("oidc.provider-id")
            .setClientId("CLIENT_ID")
            .setIssuer("https://oidc.com/issuer");

    FirebaseAuth.getInstance().createOidcProviderConfig(createRequest);
    checkRequestHeaders(interceptor);
    checkUrl(interceptor, "POST", PROJECT_BASE_URL + "/oauthIdpConfigs");
    GenericJson parsed = parseRequestContent(interceptor);
    assertNull(parsed.get("displayName"));
    assertNull(parsed.get("enabled"));
    assertEquals("CLIENT_ID", parsed.get("clientId"));
    assertEquals("https://oidc.com/issuer", parsed.get("issuer"));
    GenericUrl url = interceptor.getResponse().getRequest().getUrl();
    assertEquals("oidc.provider-id", url.getFirst("oauthIdpConfigId"));
>>>>>>> d8b15830
  }

  @Test
  public void testCreateOidcProviderError() {
    String message = "{\"error\": {\"message\": \"INTERNAL_ERROR\"}}";
    MockLowLevelHttpResponse response = new MockLowLevelHttpResponse()
        .setContent(message)
        .setStatusCode(500);
    FirebaseAuth auth = getRetryDisabledAuth(response);
    OidcProviderConfig.CreateRequest createRequest =
        new OidcProviderConfig.CreateRequest().setProviderId("oidc.provider-id");

    try {
      auth.createOidcProviderConfig(createRequest);
      fail("No error thrown for invalid response");
    } catch (FirebaseAuthException e) {
      assertEquals(ErrorCode.INTERNAL, e.getErrorCode());
      assertEquals(
          "Unexpected HTTP response with status: 500\n" + message,
          e.getMessage());
      assertTrue(e.getCause() instanceof HttpResponseException);
      assertNotNull(e.getHttpResponse());
      assertNull(e.getAuthErrorCode());
    }
  }

  @Test
  public void testCreateOidcProviderMissingId() throws Exception {
    initializeAppForUserManagement(OIDC_RESPONSE);
    OidcProviderConfig.CreateRequest createRequest =
        new OidcProviderConfig.CreateRequest()
            .setDisplayName("DISPLAY_NAME")
            .setEnabled(true)
            .setClientId("CLIENT_ID")
            .setIssuer("https://oidc.com/issuer");
    try {
      FirebaseAuth.getInstance().createOidcProviderConfig(createRequest);
      fail("No error thrown for invalid response");
    } catch (IllegalArgumentException e) {
      // Expected.
    }
  }

  @Test
  public void testTenantAwareCreateOidcProvider() throws Exception {
    TestResponseInterceptor interceptor = initializeAppForTenantAwareUserManagement(
        "TENANT_ID", OIDC_RESPONSE);
    OidcProviderConfig.CreateRequest createRequest =
        new OidcProviderConfig.CreateRequest()
            .setProviderId("oidc.provider-id")
            .setDisplayName("DISPLAY_NAME")
            .setEnabled(true)
            .setClientId("CLIENT_ID")
            .setIssuer("https://oidc.com/issuer");
    TenantAwareFirebaseAuth tenantAwareAuth =
        FirebaseAuth.getInstance().getTenantManager().getAuthForTenant("TENANT_ID");

    tenantAwareAuth.createOidcProviderConfig(createRequest);

    checkRequestHeaders(interceptor);
    checkUrl(interceptor, "POST", TENANTS_BASE_URL + "/TENANT_ID/oauthIdpConfigs");
  }

  @Test
  public void testUpdateOidcProvider() throws Exception {
    TestResponseInterceptor interceptor = initializeAppForUserManagement(OIDC_RESPONSE);
    OidcProviderConfig.UpdateRequest request =
        new OidcProviderConfig.UpdateRequest("oidc.provider-id")
            .setDisplayName("DISPLAY_NAME")
            .setEnabled(true)
            .setClientId("CLIENT_ID")
            .setIssuer("https://oidc.com/issuer");

    OidcProviderConfig config = FirebaseAuth.getInstance().updateOidcProviderConfig(request);

    checkOidcProviderConfig(config, "oidc.provider-id");
    checkRequestHeaders(interceptor);
    checkUrl(interceptor, "PATCH", PROJECT_BASE_URL + "/oauthIdpConfigs/oidc.provider-id");
    GenericUrl url = interceptor.getResponse().getRequest().getUrl();
    assertEquals("clientId,displayName,enabled,issuer", url.getFirst("updateMask"));
    GenericJson parsed = parseRequestContent(interceptor);
    assertEquals("DISPLAY_NAME", parsed.get("displayName"));
    assertTrue((boolean) parsed.get("enabled"));
    assertEquals("CLIENT_ID", parsed.get("clientId"));
    assertEquals("https://oidc.com/issuer", parsed.get("issuer"));
  }

  @Test
  public void testUpdateOidcProviderAsync() throws Exception {
    TestResponseInterceptor interceptor = initializeAppForUserManagement(OIDC_RESPONSE);
    OidcProviderConfig.UpdateRequest request =
        new OidcProviderConfig.UpdateRequest("oidc.provider-id")
            .setDisplayName("DISPLAY_NAME")
            .setEnabled(true)
            .setClientId("CLIENT_ID")
            .setIssuer("https://oidc.com/issuer");

    OidcProviderConfig config =
        FirebaseAuth.getInstance().updateOidcProviderConfigAsync(request).get();

    checkOidcProviderConfig(config, "oidc.provider-id");
    checkRequestHeaders(interceptor);
    checkUrl(interceptor, "PATCH", PROJECT_BASE_URL + "/oauthIdpConfigs/oidc.provider-id");
    GenericUrl url = interceptor.getResponse().getRequest().getUrl();
    assertEquals("clientId,displayName,enabled,issuer", url.getFirst("updateMask"));
    GenericJson parsed = parseRequestContent(interceptor);
    assertEquals("DISPLAY_NAME", parsed.get("displayName"));
    assertTrue((boolean) parsed.get("enabled"));
    assertEquals("CLIENT_ID", parsed.get("clientId"));
    assertEquals("https://oidc.com/issuer", parsed.get("issuer"));
  }

  @Test
  public void testUpdateOidcProviderMinimal() throws Exception {
    TestResponseInterceptor interceptor = initializeAppForUserManagement(OIDC_RESPONSE);
    OidcProviderConfig.UpdateRequest request =
        new OidcProviderConfig.UpdateRequest("oidc.provider-id").setDisplayName("DISPLAY_NAME");

    OidcProviderConfig config = FirebaseAuth.getInstance().updateOidcProviderConfig(request);

    checkOidcProviderConfig(config, "oidc.provider-id");
    checkRequestHeaders(interceptor);
    checkUrl(interceptor, "PATCH", PROJECT_BASE_URL + "/oauthIdpConfigs/oidc.provider-id");
    GenericUrl url = interceptor.getResponse().getRequest().getUrl();
    assertEquals("displayName", url.getFirst("updateMask"));
    GenericJson parsed = parseRequestContent(interceptor);
    assertEquals(1, parsed.size());
    assertEquals("DISPLAY_NAME", parsed.get("displayName"));
  }

  @Test
  public void testUpdateOidcProviderConfigNoValues() throws Exception {
    initializeAppForUserManagement(OIDC_RESPONSE);
    try {
      FirebaseAuth.getInstance().updateOidcProviderConfig(
          new OidcProviderConfig.UpdateRequest("oidc.provider-id"));
      fail("No error thrown for empty provider config update");
    } catch (IllegalArgumentException e) {
      // expected
    }
  }

  @Test
  public void testUpdateOidcProviderConfigError() {
    String message = "{\"error\": {\"message\": \"INTERNAL_ERROR\"}}";
    MockLowLevelHttpResponse response = new MockLowLevelHttpResponse()
        .setContent(message)
        .setStatusCode(500);
    FirebaseAuth auth = getRetryDisabledAuth(response);
    OidcProviderConfig.UpdateRequest request =
        new OidcProviderConfig.UpdateRequest("oidc.provider-id").setDisplayName("DISPLAY_NAME");

    try {
      auth.updateOidcProviderConfig(request);
      fail("No error thrown for invalid response");
    } catch (FirebaseAuthException e) {
      assertEquals(ErrorCode.INTERNAL, e.getErrorCode());
      assertEquals(
          "Unexpected HTTP response with status: 500\n" + message,
          e.getMessage());
      assertTrue(e.getCause() instanceof HttpResponseException);
      assertNotNull(e.getHttpResponse());
      assertNull(e.getAuthErrorCode());
    }
  }

  @Test
  public void testTenantAwareUpdateOidcProvider() throws Exception {
    TestResponseInterceptor interceptor = initializeAppForTenantAwareUserManagement(
        "TENANT_ID", OIDC_RESPONSE);
    TenantAwareFirebaseAuth tenantAwareAuth =
        FirebaseAuth.getInstance().getTenantManager().getAuthForTenant("TENANT_ID");
    OidcProviderConfig.UpdateRequest request =
        new OidcProviderConfig.UpdateRequest("oidc.provider-id")
            .setDisplayName("DISPLAY_NAME")
            .setEnabled(true)
            .setClientId("CLIENT_ID")
            .setIssuer("https://oidc.com/issuer");

    OidcProviderConfig config = tenantAwareAuth.updateOidcProviderConfig(request);

    checkOidcProviderConfig(config, "oidc.provider-id");
    checkRequestHeaders(interceptor);
    String expectedUrl = TENANTS_BASE_URL + "/TENANT_ID/oauthIdpConfigs/oidc.provider-id";
    checkUrl(interceptor, "PATCH", expectedUrl);
    GenericUrl url = interceptor.getResponse().getRequest().getUrl();
    assertEquals("clientId,displayName,enabled,issuer", url.getFirst("updateMask"));
    GenericJson parsed = parseRequestContent(interceptor);
    assertEquals("DISPLAY_NAME", parsed.get("displayName"));
    assertTrue((boolean) parsed.get("enabled"));
    assertEquals("CLIENT_ID", parsed.get("clientId"));
    assertEquals("https://oidc.com/issuer", parsed.get("issuer"));
  }

  @Test
  public void testGetOidcProviderConfig() throws Exception {
    TestResponseInterceptor interceptor = initializeAppForUserManagement(OIDC_RESPONSE);

    OidcProviderConfig config =
        FirebaseAuth.getInstance().getOidcProviderConfig("oidc.provider-id");

    checkOidcProviderConfig(config, "oidc.provider-id");
    checkRequestHeaders(interceptor);
    checkUrl(interceptor, "GET", PROJECT_BASE_URL + "/oauthIdpConfigs/oidc.provider-id");
  }

  @Test
  public void testGetOidcProviderConfigAsync() throws Exception {
    TestResponseInterceptor interceptor = initializeAppForUserManagement(OIDC_RESPONSE);

    OidcProviderConfig config =
        FirebaseAuth.getInstance().getOidcProviderConfigAsync("oidc.provider-id").get();

    checkOidcProviderConfig(config, "oidc.provider-id");
    checkRequestHeaders(interceptor);
    checkUrl(interceptor, "GET", PROJECT_BASE_URL + "/oauthIdpConfigs/oidc.provider-id");
  }

  @Test
  public void testGetOidcProviderConfigMissingId() throws Exception {
    initializeAppForUserManagement(OIDC_RESPONSE);

    try {
      FirebaseAuth.getInstance().getOidcProviderConfig(null);
      fail("No error thrown for missing provider ID.");
    } catch (IllegalArgumentException e) {
      // Expected.
    }
  }

  @Test
  public void testGetOidcProviderConfigInvalidId() throws Exception {
    initializeAppForUserManagement(OIDC_RESPONSE);

    try {
      FirebaseAuth.getInstance().getOidcProviderConfig("saml.invalid-oidc-provider-id");
      fail("No error thrown for invalid provider ID.");
    } catch (IllegalArgumentException e) {
      // Expected.
    }
  }

  @Test
  public void testGetOidcProviderConfigWithNotFoundError() {
    TestResponseInterceptor interceptor =
        initializeAppForUserManagementWithStatusCode(404,
            "{\"error\": {\"message\": \"CONFIGURATION_NOT_FOUND\"}}");
    try {
      FirebaseAuth.getInstance().getOidcProviderConfig("oidc.provider-id");
      fail("No error thrown for invalid response");
    } catch (FirebaseAuthException e) {
      assertEquals(ErrorCode.NOT_FOUND, e.getErrorCode());
      assertEquals(
          "No IdP configuration found corresponding to the provided identifier "
              + "(CONFIGURATION_NOT_FOUND).",
          e.getMessage());
      assertTrue(e.getCause() instanceof HttpResponseException);
      assertNotNull(e.getHttpResponse());
      assertEquals(AuthErrorCode.CONFIGURATION_NOT_FOUND, e.getAuthErrorCode());
    }
    checkUrl(interceptor, "GET", PROJECT_BASE_URL + "/oauthIdpConfigs/oidc.provider-id");
  }

  @Test
  public void testGetTenantAwareOidcProviderConfig() throws Exception {
    TestResponseInterceptor interceptor = initializeAppForTenantAwareUserManagement(
        "TENANT_ID", OIDC_RESPONSE);
    TenantAwareFirebaseAuth tenantAwareAuth =
        FirebaseAuth.getInstance().getTenantManager().getAuthForTenant("TENANT_ID");

    OidcProviderConfig config = tenantAwareAuth.getOidcProviderConfig("oidc.provider-id");

    checkOidcProviderConfig(config, "oidc.provider-id");
    checkRequestHeaders(interceptor);
    checkUrl(interceptor, "GET", TENANTS_BASE_URL + "/TENANT_ID/oauthIdpConfigs/oidc.provider-id");
  }

  @Test
  public void testListOidcProviderConfigs() throws Exception {
    final TestResponseInterceptor interceptor = initializeAppForUserManagement(
        TestUtils.loadResource("listOidc.json"));
    ListProviderConfigsPage<OidcProviderConfig> page =
        FirebaseAuth.getInstance().listOidcProviderConfigs(null, 99);

    ImmutableList<OidcProviderConfig> providerConfigs = ImmutableList.copyOf(page.getValues());
    assertEquals(2, providerConfigs.size());
    checkOidcProviderConfig(providerConfigs.get(0), "oidc.provider-id1");
    checkOidcProviderConfig(providerConfigs.get(1), "oidc.provider-id2");
    assertEquals("", page.getNextPageToken());
    checkRequestHeaders(interceptor);
    checkUrl(interceptor, "GET", PROJECT_BASE_URL + "/oauthIdpConfigs");
    GenericUrl url = interceptor.getResponse().getRequest().getUrl();
    assertEquals(99, url.getFirst("pageSize"));
    assertNull(url.getFirst("nextPageToken"));
  }

  @Test
  public void testListOidcProviderConfigsAsync() throws Exception {
    final TestResponseInterceptor interceptor = initializeAppForUserManagement(
        TestUtils.loadResource("listOidc.json"));
    ListProviderConfigsPage<OidcProviderConfig> page =
        FirebaseAuth.getInstance().listOidcProviderConfigsAsync(null, 99).get();

    ImmutableList<OidcProviderConfig> providerConfigs = ImmutableList.copyOf(page.getValues());
    assertEquals(2, providerConfigs.size());
    checkOidcProviderConfig(providerConfigs.get(0), "oidc.provider-id1");
    checkOidcProviderConfig(providerConfigs.get(1), "oidc.provider-id2");
    assertEquals("", page.getNextPageToken());
    checkRequestHeaders(interceptor);
    checkUrl(interceptor, "GET", PROJECT_BASE_URL + "/oauthIdpConfigs");
    GenericUrl url = interceptor.getResponse().getRequest().getUrl();
    assertEquals(99, url.getFirst("pageSize"));
    assertNull(url.getFirst("nextPageToken"));
  }

  @Test
  public void testListOidcProviderConfigsError() {
    String message = "{\"error\": {\"message\": \"INTERNAL_ERROR\"}}";
    MockLowLevelHttpResponse response = new MockLowLevelHttpResponse()
        .setContent(message)
        .setStatusCode(500);
    FirebaseAuth auth = getRetryDisabledAuth(response);

    try {
      auth.listOidcProviderConfigs(null, 99);
      fail("No error thrown for invalid response");
    } catch (FirebaseAuthException e) {
      assertEquals(ErrorCode.INTERNAL, e.getErrorCode());
      assertEquals(
          "Unexpected HTTP response with status: 500\n" + message,
          e.getMessage());
      assertTrue(e.getCause() instanceof HttpResponseException);
      assertNotNull(e.getHttpResponse());
      assertNull(e.getAuthErrorCode());
    }
  }

  @Test
  public void testListOidcProviderConfigsWithPageToken() throws Exception {
    final TestResponseInterceptor interceptor = initializeAppForUserManagement(
        TestUtils.loadResource("listOidc.json"));
    ListProviderConfigsPage<OidcProviderConfig> page =
        FirebaseAuth.getInstance().listOidcProviderConfigs("token", 99);

    ImmutableList<OidcProviderConfig> providerConfigs = ImmutableList.copyOf(page.getValues());
    assertEquals(2, providerConfigs.size());
    checkOidcProviderConfig(providerConfigs.get(0), "oidc.provider-id1");
    checkOidcProviderConfig(providerConfigs.get(1), "oidc.provider-id2");
    assertEquals("", page.getNextPageToken());
    checkRequestHeaders(interceptor);
    checkUrl(interceptor, "GET", PROJECT_BASE_URL + "/oauthIdpConfigs");
    GenericUrl url = interceptor.getResponse().getRequest().getUrl();
    assertEquals(99, url.getFirst("pageSize"));
    assertEquals("token", url.getFirst("nextPageToken"));
  }

  @Test
  public void testListZeroOidcProviderConfigs() throws Exception {
    TestResponseInterceptor interceptor = initializeAppForUserManagement("{}");
    ListProviderConfigsPage<OidcProviderConfig> page =
        FirebaseAuth.getInstance().listOidcProviderConfigs(null);
    assertTrue(Iterables.isEmpty(page.getValues()));
    assertEquals("", page.getNextPageToken());
    checkRequestHeaders(interceptor);
  }

  @Test
  public void testTenantAwareListOidcProviderConfigs() throws Exception {
    final TestResponseInterceptor interceptor = initializeAppForTenantAwareUserManagement(
        "TENANT_ID",
        TestUtils.loadResource("listOidc.json"));
    TenantAwareFirebaseAuth tenantAwareAuth =
        FirebaseAuth.getInstance().getTenantManager().getAuthForTenant("TENANT_ID");
    ListProviderConfigsPage<OidcProviderConfig> page =
        tenantAwareAuth.listOidcProviderConfigs(null, 99);

    ImmutableList<OidcProviderConfig> providerConfigs = ImmutableList.copyOf(page.getValues());
    assertEquals(2, providerConfigs.size());
    checkOidcProviderConfig(providerConfigs.get(0), "oidc.provider-id1");
    checkOidcProviderConfig(providerConfigs.get(1), "oidc.provider-id2");
    assertEquals("", page.getNextPageToken());
    checkRequestHeaders(interceptor);
    checkUrl(interceptor, "GET", TENANTS_BASE_URL + "/TENANT_ID/oauthIdpConfigs");
    GenericUrl url = interceptor.getResponse().getRequest().getUrl();
    assertEquals(99, url.getFirst("pageSize"));
    assertNull(url.getFirst("nextPageToken"));
  }

  @Test
  public void testDeleteOidcProviderConfig() throws Exception {
    TestResponseInterceptor interceptor = initializeAppForUserManagement("{}");

    FirebaseAuth.getInstance().deleteOidcProviderConfig("oidc.provider-id");

    checkRequestHeaders(interceptor);
    checkUrl(interceptor, "DELETE", PROJECT_BASE_URL + "/oauthIdpConfigs/oidc.provider-id");
  }

  @Test
  public void testDeleteOidcProviderConfigAsync() throws Exception {
    TestResponseInterceptor interceptor = initializeAppForUserManagement("{}");

    FirebaseAuth.getInstance().deleteOidcProviderConfigAsync("oidc.provider-id").get();

    checkRequestHeaders(interceptor);
    checkUrl(interceptor, "DELETE", PROJECT_BASE_URL + "/oauthIdpConfigs/oidc.provider-id");
  }

  @Test
  public void testDeleteOidcProviderMissingId() throws Exception {
    initializeAppForUserManagement("{}");

    try {
      FirebaseAuth.getInstance().deleteOidcProviderConfig(null);
      fail("No error thrown for missing provider ID.");
    } catch (IllegalArgumentException e) {
      // Expected.
    }
  }

  @Test
  public void testDeleteOidcProviderInvalidId() throws Exception {
    initializeAppForUserManagement("{}");

    try {
      FirebaseAuth.getInstance().deleteOidcProviderConfig("saml.invalid-oidc-provider-id");
      fail("No error thrown for invalid provider ID.");
    } catch (IllegalArgumentException e) {
      // Expected.
    }
  }

  @Test
  public void testDeleteOidcProviderConfigWithNotFoundError() {
    TestResponseInterceptor interceptor =
        initializeAppForUserManagementWithStatusCode(404,
            "{\"error\": {\"message\": \"CONFIGURATION_NOT_FOUND\"}}");
    try {
      FirebaseAuth.getInstance().deleteOidcProviderConfig("oidc.UNKNOWN");
      fail("No error thrown for invalid response");
    } catch (FirebaseAuthException e) {
      assertEquals(ErrorCode.NOT_FOUND, e.getErrorCode());
      assertEquals(
          "No IdP configuration found corresponding to the provided identifier "
              + "(CONFIGURATION_NOT_FOUND).",
          e.getMessage());
      assertTrue(e.getCause() instanceof HttpResponseException);
      assertNotNull(e.getHttpResponse());
      assertEquals(AuthErrorCode.CONFIGURATION_NOT_FOUND, e.getAuthErrorCode());
    }
    checkUrl(interceptor, "DELETE", PROJECT_BASE_URL + "/oauthIdpConfigs/oidc.UNKNOWN");
  }

  @Test
  public void testTenantAwareDeleteOidcProviderConfig() throws Exception {
    TestResponseInterceptor interceptor = initializeAppForTenantAwareUserManagement(
        "TENANT_ID",
        "{}");
    TenantAwareFirebaseAuth tenantAwareAuth =
        FirebaseAuth.getInstance().getTenantManager().getAuthForTenant("TENANT_ID");

    tenantAwareAuth.deleteOidcProviderConfig("oidc.provider-id");

    checkRequestHeaders(interceptor);
    String expectedUrl = TENANTS_BASE_URL + "/TENANT_ID/oauthIdpConfigs/oidc.provider-id";
    checkUrl(interceptor, "DELETE", expectedUrl);
  }

  @Test
  public void testCreateSamlProvider() throws Exception {
    TestResponseInterceptor interceptor = initializeAppForUserManagement(SAML_RESPONSE);
    SamlProviderConfig.CreateRequest createRequest =
        new SamlProviderConfig.CreateRequest()
          .setProviderId("saml.provider-id")
          .setDisplayName("DISPLAY_NAME")
          .setEnabled(true)
          .setIdpEntityId("IDP_ENTITY_ID")
          .setSsoUrl("https://example.com/login")
          .addX509Certificate("certificate1")
          .addX509Certificate("certificate2")
          .setRpEntityId("RP_ENTITY_ID")
          .setCallbackUrl("https://projectId.firebaseapp.com/__/auth/handler");

    SamlProviderConfig config = FirebaseAuth.getInstance().createSamlProviderConfig(createRequest);

    checkSamlProviderConfig(config, "saml.provider-id");
    checkRequestHeaders(interceptor);
    checkUrl(interceptor, "POST", PROJECT_BASE_URL + "/inboundSamlConfigs");
    GenericUrl url = interceptor.getResponse().getRequest().getUrl();
    assertEquals("saml.provider-id", url.getFirst("inboundSamlConfigId"));

    GenericJson parsed = parseRequestContent(interceptor);
    assertEquals("DISPLAY_NAME", parsed.get("displayName"));
    assertTrue((boolean) parsed.get("enabled"));

    Map<String, Object> idpConfig = (Map<String, Object>) parsed.get("idpConfig");
    assertNotNull(idpConfig);
    assertEquals(3, idpConfig.size());
    assertEquals("IDP_ENTITY_ID", idpConfig.get("idpEntityId"));
    assertEquals("https://example.com/login", idpConfig.get("ssoUrl"));
    List<Object> idpCertificates = (List<Object>) idpConfig.get("idpCertificates");
    assertNotNull(idpCertificates);
    assertEquals(2, idpCertificates.size());
    assertEquals(ImmutableMap.of("x509Certificate", "certificate1"), idpCertificates.get(0));
    assertEquals(ImmutableMap.of("x509Certificate", "certificate2"), idpCertificates.get(1));

    Map<String, Object> spConfig = (Map<String, Object>) parsed.get("spConfig");
    assertNotNull(spConfig);
    assertEquals(2, spConfig.size());
    assertEquals("RP_ENTITY_ID", spConfig.get("spEntityId"));
    assertEquals("https://projectId.firebaseapp.com/__/auth/handler", spConfig.get("callbackUri"));
  }

  @Test
  public void testCreateSamlProviderAsync() throws Exception {
    TestResponseInterceptor interceptor = initializeAppForUserManagement(SAML_RESPONSE);
    SamlProviderConfig.CreateRequest createRequest =
        new SamlProviderConfig.CreateRequest()
          .setProviderId("saml.provider-id")
          .setDisplayName("DISPLAY_NAME")
          .setEnabled(true)
          .setIdpEntityId("IDP_ENTITY_ID")
          .setSsoUrl("https://example.com/login")
          .addX509Certificate("certificate1")
          .addX509Certificate("certificate2")
          .setRpEntityId("RP_ENTITY_ID")
          .setCallbackUrl("https://projectId.firebaseapp.com/__/auth/handler");

    SamlProviderConfig config =
        FirebaseAuth.getInstance().createSamlProviderConfigAsync(createRequest).get();

    checkSamlProviderConfig(config, "saml.provider-id");
    checkRequestHeaders(interceptor);
    checkUrl(interceptor, "POST", PROJECT_BASE_URL + "/inboundSamlConfigs");
    GenericUrl url = interceptor.getResponse().getRequest().getUrl();
    assertEquals("saml.provider-id", url.getFirst("inboundSamlConfigId"));

    GenericJson parsed = parseRequestContent(interceptor);
    assertEquals("DISPLAY_NAME", parsed.get("displayName"));
    assertTrue((boolean) parsed.get("enabled"));

    Map<String, Object> idpConfig = (Map<String, Object>) parsed.get("idpConfig");
    assertNotNull(idpConfig);
    assertEquals(3, idpConfig.size());
    assertEquals("IDP_ENTITY_ID", idpConfig.get("idpEntityId"));
    assertEquals("https://example.com/login", idpConfig.get("ssoUrl"));
    List<Object> idpCertificates = (List<Object>) idpConfig.get("idpCertificates");
    assertNotNull(idpCertificates);
    assertEquals(2, idpCertificates.size());
    assertEquals(ImmutableMap.of("x509Certificate", "certificate1"), idpCertificates.get(0));
    assertEquals(ImmutableMap.of("x509Certificate", "certificate2"), idpCertificates.get(1));

    Map<String, Object> spConfig = (Map<String, Object>) parsed.get("spConfig");
    assertNotNull(spConfig);
    assertEquals(2, spConfig.size());
    assertEquals("RP_ENTITY_ID", spConfig.get("spEntityId"));
    assertEquals("https://projectId.firebaseapp.com/__/auth/handler", spConfig.get("callbackUri"));
  }

  @Test
  public void testCreateSamlProviderMinimal() throws Exception {
    TestResponseInterceptor interceptor = initializeAppForUserManagement(SAML_RESPONSE);
    // Only the 'enabled', 'displayName', and 'signRequest' fields can be omitted from a SAML
    // provider config creation request.
    SamlProviderConfig.CreateRequest createRequest =
        new SamlProviderConfig.CreateRequest()
          .setProviderId("saml.provider-id")
          .setIdpEntityId("IDP_ENTITY_ID")
          .setSsoUrl("https://example.com/login")
          .addX509Certificate("certificate")
          .setRpEntityId("RP_ENTITY_ID")
          .setCallbackUrl("https://projectId.firebaseapp.com/__/auth/handler");

    FirebaseAuth.getInstance().createSamlProviderConfig(createRequest);

    checkRequestHeaders(interceptor);
    checkUrl(interceptor, "POST", PROJECT_BASE_URL + "/inboundSamlConfigs");
    GenericUrl url = interceptor.getResponse().getRequest().getUrl();
    assertEquals("saml.provider-id", url.getFirst("inboundSamlConfigId"));

    GenericJson parsed = parseRequestContent(interceptor);
    assertNull(parsed.get("displayName"));
    assertNull(parsed.get("enabled"));
    Map<String, Object> idpConfig = (Map<String, Object>) parsed.get("idpConfig");
    assertNotNull(idpConfig);
    assertEquals(3, idpConfig.size());
    assertEquals("IDP_ENTITY_ID", idpConfig.get("idpEntityId"));
    assertEquals("https://example.com/login", idpConfig.get("ssoUrl"));
    List<Object> idpCertificates = (List<Object>) idpConfig.get("idpCertificates");
    assertNotNull(idpCertificates);
    assertEquals(1, idpCertificates.size());
    assertEquals(ImmutableMap.of("x509Certificate", "certificate"), idpCertificates.get(0));
    Map<String, Object> spConfig = (Map<String, Object>) parsed.get("spConfig");
    assertNotNull(spConfig);
    assertEquals(2, spConfig.size());
    assertEquals("RP_ENTITY_ID", spConfig.get("spEntityId"));
    assertEquals("https://projectId.firebaseapp.com/__/auth/handler", spConfig.get("callbackUri"));
  }

  @Test
  public void testCreateSamlProviderError() {
    String message = "{\"error\": {\"message\": \"INTERNAL_ERROR\"}}";
    MockLowLevelHttpResponse response = new MockLowLevelHttpResponse()
        .setContent(message)
        .setStatusCode(500);
    FirebaseAuth auth = getRetryDisabledAuth(response);
    SamlProviderConfig.CreateRequest createRequest =
        new SamlProviderConfig.CreateRequest().setProviderId("saml.provider-id");

    try {
      auth.createSamlProviderConfig(createRequest);
      fail("No error thrown for invalid response");
    } catch (FirebaseAuthException e) {
      assertEquals(ErrorCode.INTERNAL, e.getErrorCode());
      assertEquals(
          "Unexpected HTTP response with status: 500\n" + message,
          e.getMessage());
      assertTrue(e.getCause() instanceof HttpResponseException);
      assertNotNull(e.getHttpResponse());
      assertNull(e.getAuthErrorCode());
    }
  }

  @Test
  public void testCreateSamlProviderMissingId() throws Exception {
    initializeAppForUserManagement(SAML_RESPONSE);
    SamlProviderConfig.CreateRequest createRequest =
        new SamlProviderConfig.CreateRequest()
          .setDisplayName("DISPLAY_NAME")
          .setEnabled(true)
          .setIdpEntityId("IDP_ENTITY_ID")
          .setSsoUrl("https://example.com/login")
          .addX509Certificate("certificate1")
          .addX509Certificate("certificate2")
          .setRpEntityId("RP_ENTITY_ID")
          .setCallbackUrl("https://projectId.firebaseapp.com/__/auth/handler");
    try {
      FirebaseAuth.getInstance().createSamlProviderConfig(createRequest);
      fail("No error thrown for invalid response");
    } catch (IllegalArgumentException e) {
      // Expected.
    }
  }

  @Test
  public void testTenantAwareCreateSamlProvider() throws Exception {
    TestResponseInterceptor interceptor = initializeAppForTenantAwareUserManagement(
        "TENANT_ID", SAML_RESPONSE);
    SamlProviderConfig.CreateRequest createRequest =
        new SamlProviderConfig.CreateRequest()
          .setProviderId("saml.provider-id")
          .setDisplayName("DISPLAY_NAME")
          .setEnabled(true)
          .setIdpEntityId("IDP_ENTITY_ID")
          .setSsoUrl("https://example.com/login")
          .addX509Certificate("certificate1")
          .addX509Certificate("certificate2")
          .setRpEntityId("RP_ENTITY_ID")
          .setCallbackUrl("https://projectId.firebaseapp.com/__/auth/handler");
    TenantAwareFirebaseAuth tenantAwareAuth =
        FirebaseAuth.getInstance().getTenantManager().getAuthForTenant("TENANT_ID");

    tenantAwareAuth.createSamlProviderConfig(createRequest);

    checkRequestHeaders(interceptor);
    checkUrl(interceptor, "POST", TENANTS_BASE_URL + "/TENANT_ID/inboundSamlConfigs");
  }

  @Test
  public void testUpdateSamlProvider() throws Exception {
    TestResponseInterceptor interceptor = initializeAppForUserManagement(SAML_RESPONSE);
    SamlProviderConfig.UpdateRequest updateRequest =
        new SamlProviderConfig.UpdateRequest("saml.provider-id")
          .setDisplayName("DISPLAY_NAME")
          .setEnabled(true)
          .setIdpEntityId("IDP_ENTITY_ID")
          .setSsoUrl("https://example.com/login")
          .addX509Certificate("certificate1")
          .addX509Certificate("certificate2")
          .setRpEntityId("RP_ENTITY_ID")
          .setCallbackUrl("https://projectId.firebaseapp.com/__/auth/handler");

    SamlProviderConfig config = FirebaseAuth.getInstance().updateSamlProviderConfig(updateRequest);

    checkSamlProviderConfig(config, "saml.provider-id");
    checkRequestHeaders(interceptor);
    checkUrl(interceptor, "PATCH", PROJECT_BASE_URL + "/inboundSamlConfigs/saml.provider-id");
    GenericUrl url = interceptor.getResponse().getRequest().getUrl();
    assertEquals(
        "displayName,enabled,idpConfig.idpCertificates,idpConfig.idpEntityId,idpConfig.ssoUrl,"
          + "spConfig.callbackUri,spConfig.spEntityId",
        url.getFirst("updateMask"));

    GenericJson parsed = parseRequestContent(interceptor);
    assertEquals("DISPLAY_NAME", parsed.get("displayName"));
    assertTrue((boolean) parsed.get("enabled"));

    Map<String, Object> idpConfig = (Map<String, Object>) parsed.get("idpConfig");
    assertNotNull(idpConfig);
    assertEquals(3, idpConfig.size());
    assertEquals("IDP_ENTITY_ID", idpConfig.get("idpEntityId"));
    assertEquals("https://example.com/login", idpConfig.get("ssoUrl"));
    List<Object> idpCertificates = (List<Object>) idpConfig.get("idpCertificates");
    assertNotNull(idpCertificates);
    assertEquals(2, idpCertificates.size());
    assertEquals(ImmutableMap.of("x509Certificate", "certificate1"), idpCertificates.get(0));
    assertEquals(ImmutableMap.of("x509Certificate", "certificate2"), idpCertificates.get(1));

    Map<String, Object> spConfig = (Map<String, Object>) parsed.get("spConfig");
    assertNotNull(spConfig);
    assertEquals(2, spConfig.size());
    assertEquals("RP_ENTITY_ID", spConfig.get("spEntityId"));
    assertEquals("https://projectId.firebaseapp.com/__/auth/handler", spConfig.get("callbackUri"));
  }

  @Test
  public void testUpdateSamlProviderAsync() throws Exception {
    TestResponseInterceptor interceptor = initializeAppForUserManagement(SAML_RESPONSE);
    SamlProviderConfig.UpdateRequest updateRequest =
        new SamlProviderConfig.UpdateRequest("saml.provider-id")
          .setDisplayName("DISPLAY_NAME")
          .setEnabled(true)
          .setIdpEntityId("IDP_ENTITY_ID")
          .setSsoUrl("https://example.com/login")
          .addX509Certificate("certificate1")
          .addX509Certificate("certificate2")
          .setRpEntityId("RP_ENTITY_ID")
          .setCallbackUrl("https://projectId.firebaseapp.com/__/auth/handler");

    SamlProviderConfig config =
        FirebaseAuth.getInstance().updateSamlProviderConfigAsync(updateRequest).get();

    checkSamlProviderConfig(config, "saml.provider-id");
    checkRequestHeaders(interceptor);
    checkUrl(interceptor, "PATCH", PROJECT_BASE_URL + "/inboundSamlConfigs/saml.provider-id");
    GenericUrl url = interceptor.getResponse().getRequest().getUrl();
    assertEquals(
        "displayName,enabled,idpConfig.idpCertificates,idpConfig.idpEntityId,idpConfig.ssoUrl,"
          + "spConfig.callbackUri,spConfig.spEntityId",
        url.getFirst("updateMask"));

    GenericJson parsed = parseRequestContent(interceptor);
    assertEquals("DISPLAY_NAME", parsed.get("displayName"));
    assertTrue((boolean) parsed.get("enabled"));

    Map<String, Object> idpConfig = (Map<String, Object>) parsed.get("idpConfig");
    assertNotNull(idpConfig);
    assertEquals(3, idpConfig.size());
    assertEquals("IDP_ENTITY_ID", idpConfig.get("idpEntityId"));
    assertEquals("https://example.com/login", idpConfig.get("ssoUrl"));
    List<Object> idpCertificates = (List<Object>) idpConfig.get("idpCertificates");
    assertNotNull(idpCertificates);
    assertEquals(2, idpCertificates.size());
    assertEquals(ImmutableMap.of("x509Certificate", "certificate1"), idpCertificates.get(0));
    assertEquals(ImmutableMap.of("x509Certificate", "certificate2"), idpCertificates.get(1));

    Map<String, Object> spConfig = (Map<String, Object>) parsed.get("spConfig");
    assertNotNull(spConfig);
    assertEquals(2, spConfig.size());
    assertEquals("RP_ENTITY_ID", spConfig.get("spEntityId"));
    assertEquals("https://projectId.firebaseapp.com/__/auth/handler", spConfig.get("callbackUri"));
  }

  @Test
  public void testUpdateSamlProviderMinimal() throws Exception {
    TestResponseInterceptor interceptor = initializeAppForUserManagement(SAML_RESPONSE);
    SamlProviderConfig.UpdateRequest request =
        new SamlProviderConfig.UpdateRequest("saml.provider-id").setDisplayName("DISPLAY_NAME");

    SamlProviderConfig config = FirebaseAuth.getInstance().updateSamlProviderConfig(request);

    checkSamlProviderConfig(config, "saml.provider-id");
    checkRequestHeaders(interceptor);
    checkUrl(interceptor, "PATCH", PROJECT_BASE_URL + "/inboundSamlConfigs/saml.provider-id");
    GenericUrl url = interceptor.getResponse().getRequest().getUrl();
    assertEquals("displayName", url.getFirst("updateMask"));
    GenericJson parsed = parseRequestContent(interceptor);
    assertEquals(1, parsed.size());
    assertEquals("DISPLAY_NAME", parsed.get("displayName"));
  }

  @Test
  public void testUpdateSamlProviderConfigNoValues() throws Exception {
    initializeAppForUserManagement(SAML_RESPONSE);
    try {
      FirebaseAuth.getInstance().updateSamlProviderConfig(
          new SamlProviderConfig.UpdateRequest("saml.provider-id"));
      fail("No error thrown for empty provider config update");
    } catch (IllegalArgumentException e) {
      // expected
    }
  }

  @Test
  public void testUpdateSamlProviderConfigError() {
    String message = "{\"error\": {\"message\": \"INTERNAL_ERROR\"}}";
    MockLowLevelHttpResponse response = new MockLowLevelHttpResponse()
        .setContent(message)
        .setStatusCode(500);
    FirebaseAuth auth = getRetryDisabledAuth(response);
    SamlProviderConfig.UpdateRequest request =
        new SamlProviderConfig.UpdateRequest("saml.provider-id").setDisplayName("DISPLAY_NAME");

    try {
      auth.updateSamlProviderConfig(request);
      fail("No error thrown for invalid response");
    } catch (FirebaseAuthException e) {
      assertEquals(ErrorCode.INTERNAL, e.getErrorCode());
      assertEquals(
          "Unexpected HTTP response with status: 500\n" + message,
          e.getMessage());
      assertTrue(e.getCause() instanceof HttpResponseException);
      assertNotNull(e.getHttpResponse());
      assertNull(e.getAuthErrorCode());
    }
  }

  @Test
  public void testTenantAwareUpdateSamlProvider() throws Exception {
    TestResponseInterceptor interceptor = initializeAppForTenantAwareUserManagement(
        "TENANT_ID", SAML_RESPONSE);
    TenantAwareFirebaseAuth tenantAwareAuth =
        FirebaseAuth.getInstance().getTenantManager().getAuthForTenant("TENANT_ID");
    SamlProviderConfig.UpdateRequest updateRequest =
        new SamlProviderConfig.UpdateRequest("saml.provider-id")
          .setDisplayName("DISPLAY_NAME")
          .setEnabled(true)
          .setIdpEntityId("IDP_ENTITY_ID")
          .setSsoUrl("https://example.com/login");

    SamlProviderConfig config = tenantAwareAuth.updateSamlProviderConfig(updateRequest);

    checkSamlProviderConfig(config, "saml.provider-id");
    checkRequestHeaders(interceptor);
    String expectedUrl = TENANTS_BASE_URL + "/TENANT_ID/inboundSamlConfigs/saml.provider-id";
    checkUrl(interceptor, "PATCH", expectedUrl);
    GenericUrl url = interceptor.getResponse().getRequest().getUrl();
    assertEquals("displayName,enabled,idpConfig.idpEntityId,idpConfig.ssoUrl",
        url.getFirst("updateMask"));

    GenericJson parsed = parseRequestContent(interceptor);
    assertEquals("DISPLAY_NAME", parsed.get("displayName"));
    assertTrue((boolean) parsed.get("enabled"));
    Map<String, Object> idpConfig = (Map<String, Object>) parsed.get("idpConfig");
    assertNotNull(idpConfig);
    assertEquals(2, idpConfig.size());
    assertEquals("IDP_ENTITY_ID", idpConfig.get("idpEntityId"));
    assertEquals("https://example.com/login", idpConfig.get("ssoUrl"));
  }

  @Test
  public void testGetSamlProviderConfig() throws Exception {
    TestResponseInterceptor interceptor = initializeAppForUserManagement(SAML_RESPONSE);

    SamlProviderConfig config =
        FirebaseAuth.getInstance().getSamlProviderConfig("saml.provider-id");

    checkSamlProviderConfig(config, "saml.provider-id");
    checkRequestHeaders(interceptor);
    checkUrl(interceptor, "GET", PROJECT_BASE_URL + "/inboundSamlConfigs/saml.provider-id");
  }

  @Test
  public void testGetSamlProviderConfigAsync() throws Exception {
    TestResponseInterceptor interceptor = initializeAppForUserManagement(SAML_RESPONSE);

    SamlProviderConfig config =
        FirebaseAuth.getInstance().getSamlProviderConfigAsync("saml.provider-id").get();

    checkSamlProviderConfig(config, "saml.provider-id");
    checkRequestHeaders(interceptor);
    checkUrl(interceptor, "GET", PROJECT_BASE_URL + "/inboundSamlConfigs/saml.provider-id");
  }

  @Test
  public void testGetSamlProviderConfigMissingId() throws Exception {
    initializeAppForUserManagement(TestUtils.loadResource("saml.json"));

    try {
      FirebaseAuth.getInstance().getSamlProviderConfig(null);
      fail("No error thrown for missing provider ID.");
    } catch (IllegalArgumentException e) {
      // Expected.
    }
  }

  @Test
  public void testGetSamlProviderConfigInvalidId() throws Exception {
    initializeAppForUserManagement(SAML_RESPONSE);

    try {
      FirebaseAuth.getInstance().getSamlProviderConfig("oidc.invalid-saml-provider-id");
      fail("No error thrown for invalid provider ID.");
    } catch (IllegalArgumentException e) {
      // Expected.
    }
  }

  @Test
  public void testGetSamlProviderConfigWithNotFoundError() {
    TestResponseInterceptor interceptor =
        initializeAppForUserManagementWithStatusCode(404,
            "{\"error\": {\"message\": \"CONFIGURATION_NOT_FOUND\"}}");
    try {
      FirebaseAuth.getInstance().getSamlProviderConfig("saml.provider-id");
      fail("No error thrown for invalid response");
    } catch (FirebaseAuthException e) {
      assertEquals(ErrorCode.NOT_FOUND, e.getErrorCode());
      assertEquals(
          "No IdP configuration found corresponding to the provided identifier "
              + "(CONFIGURATION_NOT_FOUND).",
          e.getMessage());
      assertTrue(e.getCause() instanceof HttpResponseException);
      assertNotNull(e.getHttpResponse());
      assertEquals(AuthErrorCode.CONFIGURATION_NOT_FOUND, e.getAuthErrorCode());
    }
    checkUrl(interceptor, "GET", PROJECT_BASE_URL + "/inboundSamlConfigs/saml.provider-id");
  }

  @Test
  public void testGetTenantAwareSamlProviderConfig() throws Exception {
    TestResponseInterceptor interceptor = initializeAppForTenantAwareUserManagement(
        "TENANT_ID", SAML_RESPONSE);
    TenantAwareFirebaseAuth tenantAwareAuth =
        FirebaseAuth.getInstance().getTenantManager().getAuthForTenant("TENANT_ID");

    SamlProviderConfig config = tenantAwareAuth.getSamlProviderConfig("saml.provider-id");

    checkSamlProviderConfig(config, "saml.provider-id");
    checkRequestHeaders(interceptor);
    String expectedUrl = TENANTS_BASE_URL + "/TENANT_ID/inboundSamlConfigs/saml.provider-id";
    checkUrl(interceptor, "GET", expectedUrl);
  }

  @Test
  public void testListSamlProviderConfigs() throws Exception {
    final TestResponseInterceptor interceptor = initializeAppForUserManagement(
        TestUtils.loadResource("listSaml.json"));
    ListProviderConfigsPage<SamlProviderConfig> page =
        FirebaseAuth.getInstance().listSamlProviderConfigs(null, 99);

    ImmutableList<SamlProviderConfig> providerConfigs = ImmutableList.copyOf(page.getValues());
    assertEquals(2, providerConfigs.size());
    checkSamlProviderConfig(providerConfigs.get(0), "saml.provider-id1");
    checkSamlProviderConfig(providerConfigs.get(1), "saml.provider-id2");
    assertEquals("", page.getNextPageToken());
    checkRequestHeaders(interceptor);
    checkUrl(interceptor, "GET", PROJECT_BASE_URL + "/inboundSamlConfigs");
    GenericUrl url = interceptor.getResponse().getRequest().getUrl();
    assertEquals(99, url.getFirst("pageSize"));
    assertNull(url.getFirst("nextPageToken"));
  }

  @Test
  public void testListSamlProviderConfigsAsync() throws Exception {
    final TestResponseInterceptor interceptor = initializeAppForUserManagement(
        TestUtils.loadResource("listSaml.json"));
    ListProviderConfigsPage<SamlProviderConfig> page =
        FirebaseAuth.getInstance().listSamlProviderConfigsAsync(null, 99).get();

    ImmutableList<SamlProviderConfig> providerConfigs = ImmutableList.copyOf(page.getValues());
    assertEquals(2, providerConfigs.size());
    checkSamlProviderConfig(providerConfigs.get(0), "saml.provider-id1");
    checkSamlProviderConfig(providerConfigs.get(1), "saml.provider-id2");
    assertEquals("", page.getNextPageToken());
    checkRequestHeaders(interceptor);
    checkUrl(interceptor, "GET", PROJECT_BASE_URL + "/inboundSamlConfigs");
    GenericUrl url = interceptor.getResponse().getRequest().getUrl();
    assertEquals(99, url.getFirst("pageSize"));
    assertNull(url.getFirst("nextPageToken"));
  }

  @Test
  public void testListSamlProviderConfigsError() {
    String message = "{\"error\": {\"message\": \"INTERNAL_ERROR\"}}";
    MockLowLevelHttpResponse response = new MockLowLevelHttpResponse()
        .setContent(message)
        .setStatusCode(500);
    FirebaseAuth auth = getRetryDisabledAuth(response);

    try {
      auth.listSamlProviderConfigs(null, 99);
      fail("No error thrown for invalid response");
    } catch (FirebaseAuthException e) {
      assertEquals(ErrorCode.INTERNAL, e.getErrorCode());
      assertEquals(
          "Unexpected HTTP response with status: 500\n" + message,
          e.getMessage());
      assertTrue(e.getCause() instanceof HttpResponseException);
      assertNotNull(e.getHttpResponse());
      assertNull(e.getAuthErrorCode());
    }
  }

  @Test
  public void testListSamlProviderConfigsWithPageToken() throws Exception {
    final TestResponseInterceptor interceptor = initializeAppForUserManagement(
        TestUtils.loadResource("listSaml.json"));
    ListProviderConfigsPage<SamlProviderConfig> page =
        FirebaseAuth.getInstance().listSamlProviderConfigs("token", 99);

    ImmutableList<SamlProviderConfig> providerConfigs = ImmutableList.copyOf(page.getValues());
    assertEquals(2, providerConfigs.size());
    checkSamlProviderConfig(providerConfigs.get(0), "saml.provider-id1");
    checkSamlProviderConfig(providerConfigs.get(1), "saml.provider-id2");
    assertEquals("", page.getNextPageToken());
    checkRequestHeaders(interceptor);
    checkUrl(interceptor, "GET", PROJECT_BASE_URL + "/inboundSamlConfigs");
    GenericUrl url = interceptor.getResponse().getRequest().getUrl();
    assertEquals(99, url.getFirst("pageSize"));
    assertEquals("token", url.getFirst("nextPageToken"));
  }

  @Test
  public void testListZeroSamlProviderConfigs() throws Exception {
    TestResponseInterceptor interceptor = initializeAppForUserManagement("{}");
    ListProviderConfigsPage<SamlProviderConfig> page =
        FirebaseAuth.getInstance().listSamlProviderConfigs(null);
    assertTrue(Iterables.isEmpty(page.getValues()));
    assertEquals("", page.getNextPageToken());
    checkRequestHeaders(interceptor);
  }

  @Test
  public void testTenantAwareListSamlProviderConfigs() throws Exception {
    final TestResponseInterceptor interceptor = initializeAppForTenantAwareUserManagement(
        "TENANT_ID",
        TestUtils.loadResource("listSaml.json"));
    TenantAwareFirebaseAuth tenantAwareAuth =
        FirebaseAuth.getInstance().getTenantManager().getAuthForTenant("TENANT_ID");
    ListProviderConfigsPage<SamlProviderConfig> page =
        tenantAwareAuth.listSamlProviderConfigs(null, 99);

    ImmutableList<SamlProviderConfig> providerConfigs = ImmutableList.copyOf(page.getValues());
    assertEquals(2, providerConfigs.size());
    checkSamlProviderConfig(providerConfigs.get(0), "saml.provider-id1");
    checkSamlProviderConfig(providerConfigs.get(1), "saml.provider-id2");
    assertEquals("", page.getNextPageToken());
    checkRequestHeaders(interceptor);
    checkUrl(interceptor, "GET", TENANTS_BASE_URL + "/TENANT_ID/inboundSamlConfigs");
    GenericUrl url = interceptor.getResponse().getRequest().getUrl();
    assertEquals(99, url.getFirst("pageSize"));
    assertNull(url.getFirst("nextPageToken"));
  }

  @Test
  public void testDeleteSamlProviderConfig() throws Exception {
    TestResponseInterceptor interceptor = initializeAppForUserManagement("{}");

    FirebaseAuth.getInstance().deleteSamlProviderConfig("saml.provider-id");

    checkRequestHeaders(interceptor);
    checkUrl(interceptor, "DELETE", PROJECT_BASE_URL + "/inboundSamlConfigs/saml.provider-id");
  }

  @Test
  public void testDeleteSamlProviderConfigAsync() throws Exception {
    TestResponseInterceptor interceptor = initializeAppForUserManagement("{}");

    FirebaseAuth.getInstance().deleteSamlProviderConfigAsync("saml.provider-id").get();

    checkRequestHeaders(interceptor);
    checkUrl(interceptor, "DELETE", PROJECT_BASE_URL + "/inboundSamlConfigs/saml.provider-id");
  }

  @Test
  public void testDeleteSamlProviderMissingId() throws Exception {
    initializeAppForUserManagement("{}");

    try {
      FirebaseAuth.getInstance().deleteSamlProviderConfig(null);
      fail("No error thrown for missing provider ID.");
    } catch (IllegalArgumentException e) {
      // Expected.
    }
  }

  @Test
  public void testDeleteSamlProviderInvalidId() throws Exception {
    initializeAppForUserManagement("{}");

    try {
      FirebaseAuth.getInstance().deleteSamlProviderConfig("oidc.invalid-saml-provider-id");
      fail("No error thrown for invalid provider ID.");
    } catch (IllegalArgumentException e) {
      // Expected.
    }
  }

  @Test
  public void testDeleteSamlProviderConfigWithNotFoundError() {
    TestResponseInterceptor interceptor =
        initializeAppForUserManagementWithStatusCode(404,
            "{\"error\": {\"message\": \"CONFIGURATION_NOT_FOUND\"}}");
    try {
      FirebaseAuth.getInstance().deleteSamlProviderConfig("saml.UNKNOWN");
      fail("No error thrown for invalid response");
    } catch (FirebaseAuthException e) {
      assertEquals(ErrorCode.NOT_FOUND, e.getErrorCode());
      assertEquals(
          "No IdP configuration found corresponding to the provided identifier "
              + "(CONFIGURATION_NOT_FOUND).",
          e.getMessage());
      assertTrue(e.getCause() instanceof HttpResponseException);
      assertNotNull(e.getHttpResponse());
      assertEquals(AuthErrorCode.CONFIGURATION_NOT_FOUND, e.getAuthErrorCode());
    }
    checkUrl(interceptor, "DELETE", PROJECT_BASE_URL + "/inboundSamlConfigs/saml.UNKNOWN");
  }

  @Test
  public void testTenantAwareDeleteSamlProviderConfig() throws Exception {
    TestResponseInterceptor interceptor = initializeAppForTenantAwareUserManagement(
        "TENANT_ID",
        "{}");
    TenantAwareFirebaseAuth tenantAwareAuth =
        FirebaseAuth.getInstance().getTenantManager().getAuthForTenant("TENANT_ID");

    tenantAwareAuth.deleteSamlProviderConfig("saml.provider-id");

    checkRequestHeaders(interceptor);
    String expectedUrl = TENANTS_BASE_URL + "/TENANT_ID/inboundSamlConfigs/saml.provider-id";
    checkUrl(interceptor, "DELETE", expectedUrl);
  }

  private static TestResponseInterceptor initializeAppForUserManagementWithStatusCode(
      int statusCode, String response) {
    FirebaseApp.initializeApp(FirebaseOptions.builder()
        .setCredentials(credentials)
        .setHttpTransport(
          new MockHttpTransport.Builder().setLowLevelHttpResponse(
            new MockLowLevelHttpResponse().setContent(response).setStatusCode(statusCode)).build())
        .setProjectId("test-project-id")
        .build());
    TestResponseInterceptor interceptor = new TestResponseInterceptor();
    FirebaseAuth.getInstance().getUserManager().setInterceptor(interceptor);
    return interceptor;
  }

  private static TestResponseInterceptor initializeAppForTenantAwareUserManagement(
      String tenantId,
      String... responses) {
    initializeAppWithResponses(responses);
    TestResponseInterceptor interceptor = new TestResponseInterceptor();
    TenantManager tenantManager =  FirebaseAuth.getInstance().getTenantManager();
    AbstractFirebaseAuth auth = tenantManager.getAuthForTenant(tenantId);
    auth.getUserManager().setInterceptor(interceptor);
    return interceptor;
  }

  private static TestResponseInterceptor initializeAppForUserManagement(String... responses) {
    initializeAppWithResponses(responses);
    TestResponseInterceptor interceptor = new TestResponseInterceptor();
    FirebaseAuth.getInstance().getUserManager().setInterceptor(interceptor);
    return interceptor;
  }

  private static void initializeAppWithResponses(String... responses) {
    List<MockLowLevelHttpResponse> mocks = new ArrayList<>();
    for (String response : responses) {
      mocks.add(new MockLowLevelHttpResponse().setContent(response));
    }
    MockHttpTransport transport = new MultiRequestMockHttpTransport(mocks);
    FirebaseApp.initializeApp(FirebaseOptions.builder()
        .setCredentials(credentials)
        .setHttpTransport(transport)
        .setProjectId("test-project-id")
        .build());
  }

  private static GenericJson parseRequestContent(TestResponseInterceptor interceptor)
      throws IOException {
    ByteArrayOutputStream out = new ByteArrayOutputStream();
    interceptor.getResponse().getRequest().getContent().writeTo(out);
    return JSON_FACTORY.fromString(new String(out.toByteArray()), GenericJson.class);
  }

  private static FirebaseAuth getRetryDisabledAuth(MockLowLevelHttpResponse response) {
    final MockHttpTransport transport = new MockHttpTransport.Builder()
        .setLowLevelHttpResponse(response)
        .build();
    final FirebaseApp app = FirebaseApp.initializeApp(FirebaseOptions.builder()
        .setCredentials(credentials)
        .setHttpTransport(transport)
        .build());
    return FirebaseAuth.builder()
        .setFirebaseApp(app)
        .setUserManager(new Supplier<FirebaseUserManager>() {
          @Override
          public FirebaseUserManager get() {
            return FirebaseUserManager.builder()
                .setProjectId("test-project-id")
                .setHttpRequestFactory(transport.createRequestFactory())
                .setJsonFactory(Utils.getDefaultJsonFactory())
                .build();
          }
          })
        .build();
  }

  private static void checkUserRecord(UserRecord userRecord) {
    assertEquals("testuser", userRecord.getUid());
    assertEquals("testuser@example.com", userRecord.getEmail());
    assertEquals("+1234567890", userRecord.getPhoneNumber());
    assertEquals("Test User", userRecord.getDisplayName());
    assertEquals("http://www.example.com/testuser/photo.png", userRecord.getPhotoUrl());
    assertEquals(1234567890, userRecord.getUserMetadata().getCreationTimestamp());
    assertEquals(0, userRecord.getUserMetadata().getLastSignInTimestamp());
    assertEquals(2, userRecord.getProviderData().length);
    assertFalse(userRecord.isDisabled());
    assertTrue(userRecord.isEmailVerified());
    assertEquals(1494364393000L, userRecord.getTokensValidAfterTimestamp());
    assertEquals("testTenant", userRecord.getTenantId());

    UserInfo provider = userRecord.getProviderData()[0];
    assertEquals("testuser@example.com", provider.getUid());
    assertEquals("testuser@example.com", provider.getEmail());
    assertNull(provider.getPhoneNumber());
    assertEquals("Test User", provider.getDisplayName());
    assertEquals("http://www.example.com/testuser/photo.png", provider.getPhotoUrl());
    assertEquals("password", provider.getProviderId());

    provider = userRecord.getProviderData()[1];
    assertEquals("+1234567890", provider.getUid());
    assertNull(provider.getEmail());
    assertEquals("+1234567890", provider.getPhoneNumber());
    assertEquals("phone", provider.getProviderId());

    Map<String, Object> claims = userRecord.getCustomClaims();
    assertEquals(2, claims.size());
    assertTrue((boolean) claims.get("admin"));
    assertEquals("gold", claims.get("package"));
  }

  private static void checkOidcProviderConfig(OidcProviderConfig config, String providerId) {
    assertEquals(providerId, config.getProviderId());
    assertEquals("DISPLAY_NAME", config.getDisplayName());
    assertTrue(config.isEnabled());
    assertEquals("CLIENT_ID", config.getClientId());
    assertEquals("https://oidc.com/issuer", config.getIssuer());
  }

  private static void checkSamlProviderConfig(SamlProviderConfig config, String providerId) {
    assertEquals(providerId, config.getProviderId());
    assertEquals("DISPLAY_NAME", config.getDisplayName());
    assertTrue(config.isEnabled());
    assertEquals("IDP_ENTITY_ID", config.getIdpEntityId());
    assertEquals("https://example.com/login", config.getSsoUrl());
    assertEquals(ImmutableList.of("certificate1", "certificate2"), config.getX509Certificates());
    assertEquals("RP_ENTITY_ID", config.getRpEntityId());
    assertEquals("https://projectId.firebaseapp.com/__/auth/handler", config.getCallbackUrl());
  }

  private static void checkRequestHeaders(TestResponseInterceptor interceptor) {
    HttpHeaders headers = interceptor.getResponse().getRequest().getHeaders();
    String auth = "Bearer " + TEST_TOKEN;
    assertEquals(auth, headers.getFirstHeaderStringValue("Authorization"));

    String clientVersion = "Java/Admin/" + SdkUtils.getVersion();
    assertEquals(clientVersion, headers.getFirstHeaderStringValue("X-Client-Version"));
  }

  private static void checkUrl(TestResponseInterceptor interceptor, String method, String url) {
    HttpRequest request = interceptor.getResponse().getRequest();
    assertEquals(method, request.getRequestMethod());
    assertEquals(url, request.getUrl().toString().split("\\?")[0]);
  }

  private interface UserManagerOp {
    void call(FirebaseAuth auth) throws Exception;
  }

}<|MERGE_RESOLUTION|>--- conflicted
+++ resolved
@@ -1531,28 +1531,6 @@
     }
   }
 
-<<<<<<< HEAD
-  private static void checkUserRecord(UserRecord userRecord) {
-    assertEquals("testuser", userRecord.getUid());
-    assertEquals("testuser@example.com", userRecord.getEmail());
-    assertEquals("+1234567890", userRecord.getPhoneNumber());
-    assertEquals("Test User", userRecord.getDisplayName());
-    assertEquals("http://www.example.com/testuser/photo.png", userRecord.getPhotoUrl());
-    assertEquals(1234567890, userRecord.getUserMetadata().getCreationTimestamp());
-    assertEquals(0, userRecord.getUserMetadata().getLastSignInTimestamp());
-    assertEquals(3, userRecord.getProviderData().length);
-    assertFalse(userRecord.isDisabled());
-    assertTrue(userRecord.isEmailVerified());
-    assertEquals(1494364393000L, userRecord.getTokensValidAfterTimestamp());
-
-    UserInfo provider = userRecord.getProviderData()[0];
-    assertEquals("testuser@example.com", provider.getUid());
-    assertEquals("testuser@example.com", provider.getEmail());
-    assertNull(provider.getPhoneNumber());
-    assertEquals("Test User", provider.getDisplayName());
-    assertEquals("http://www.example.com/testuser/photo.png", provider.getPhotoUrl());
-    assertEquals("password", provider.getProviderId());
-=======
   @Test
   public void testCreateOidcProvider() throws Exception {
     TestResponseInterceptor interceptor = initializeAppForUserManagement(OIDC_RESPONSE);
@@ -1577,7 +1555,6 @@
     GenericUrl url = interceptor.getResponse().getRequest().getUrl();
     assertEquals("oidc.provider-id", url.getFirst("oauthIdpConfigId"));
   }
->>>>>>> d8b15830
 
   @Test
   public void testCreateOidcProviderAsync() throws Exception {
@@ -1605,16 +1582,6 @@
     assertEquals("oidc.provider-id", url.getFirst("oauthIdpConfigId"));
   }
 
-<<<<<<< HEAD
-    provider = userRecord.getProviderData()[2];
-    assertEquals("google_uid", provider.getUid());
-    assertEquals("google.com", provider.getProviderId());
-
-    Map<String, Object> claims = userRecord.getCustomClaims();
-    assertEquals(2, claims.size());
-    assertTrue((boolean) claims.get("admin"));
-    assertEquals("gold", claims.get("package"));
-=======
   @Test
   public void testCreateOidcProviderMinimal() throws Exception {
     TestResponseInterceptor interceptor = initializeAppForUserManagement(OIDC_RESPONSE);
@@ -1636,7 +1603,6 @@
     assertEquals("https://oidc.com/issuer", parsed.get("issuer"));
     GenericUrl url = interceptor.getResponse().getRequest().getUrl();
     assertEquals("oidc.provider-id", url.getFirst("oauthIdpConfigId"));
->>>>>>> d8b15830
   }
 
   @Test
@@ -2845,7 +2811,7 @@
     assertEquals("http://www.example.com/testuser/photo.png", userRecord.getPhotoUrl());
     assertEquals(1234567890, userRecord.getUserMetadata().getCreationTimestamp());
     assertEquals(0, userRecord.getUserMetadata().getLastSignInTimestamp());
-    assertEquals(2, userRecord.getProviderData().length);
+    assertEquals(3, userRecord.getProviderData().length);
     assertFalse(userRecord.isDisabled());
     assertTrue(userRecord.isEmailVerified());
     assertEquals(1494364393000L, userRecord.getTokensValidAfterTimestamp());
@@ -2864,6 +2830,10 @@
     assertNull(provider.getEmail());
     assertEquals("+1234567890", provider.getPhoneNumber());
     assertEquals("phone", provider.getProviderId());
+
+    provider = userRecord.getProviderData()[2];
+    assertEquals("google_uid", provider.getUid());
+    assertEquals("google.com", provider.getProviderId());
 
     Map<String, Object> claims = userRecord.getCustomClaims();
     assertEquals(2, claims.size());
