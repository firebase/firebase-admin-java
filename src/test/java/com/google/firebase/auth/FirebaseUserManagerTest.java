--- conflicted
+++ resolved
@@ -1098,15 +1098,10 @@
         .setEmailVerified(true)
         .setPassword("secret")
         .setCustomClaims(claims)
-<<<<<<< HEAD
         .setLinkProvider(USER_PROVIDER)
         .setDeleteProviders(ImmutableList.of("google.com"))
-        .getProperties(Utils.getDefaultJsonFactory());
+        .getProperties(JSON_FACTORY);
     assertEquals(10, map.size());
-=======
-        .getProperties(JSON_FACTORY);
-    assertEquals(8, map.size());
->>>>>>> d8b15830
     assertEquals(update.getUid(), map.get("localId"));
     assertEquals("Display Name", map.get("displayName"));
     assertEquals("http://test.com/example.png", map.get("photoUrl"));
@@ -1114,13 +1109,9 @@
     assertEquals("+1234567890", map.get("phoneNumber"));
     assertTrue((Boolean) map.get("emailVerified"));
     assertEquals("secret", map.get("password"));
-<<<<<<< HEAD
-    assertEquals(Utils.getDefaultJsonFactory().toString(claims), map.get("customAttributes"));
+    assertEquals(JSON_FACTORY.toString(claims), map.get("customAttributes"));
     assertEquals(USER_PROVIDER, map.get("linkProviderUserInfo"));
     assertEquals(ImmutableList.of("google.com"), map.get("deleteProvider"));
-=======
-    assertEquals(JSON_FACTORY.toString(claims), map.get("customAttributes"));
->>>>>>> d8b15830
   }
 
   @Test
@@ -1160,7 +1151,7 @@
 
   @Test
   public void testLinkProvider() {
-    UpdateRequest update = new UpdateRequest("test");
+    UserRecord.UpdateRequest update = new UserRecord.UpdateRequest("test");
     Map<String, Object> map = update
         .setLinkProvider(USER_PROVIDER)
         .getProperties(Utils.getDefaultJsonFactory());
@@ -1171,7 +1162,7 @@
 
   @Test
   public void testDeleteProvider() {
-    UpdateRequest update = new UpdateRequest("test");
+    UserRecord.UpdateRequest update = new UserRecord.UpdateRequest("test");
     Map<String, Object> map = update
         .setDeleteProviders(ImmutableList.of("google.com"))
         .getProperties(Utils.getDefaultJsonFactory());
@@ -1182,7 +1173,7 @@
 
   @Test
   public void testDeleteProviderAndPhone() {
-    UpdateRequest update = new UpdateRequest("test");
+    UserRecord.UpdateRequest update = new UserRecord.UpdateRequest("test");
     Map<String, Object> map = update
         .setDeleteProviders(ImmutableList.of("google.com"))
         .setPhoneNumber(null)
