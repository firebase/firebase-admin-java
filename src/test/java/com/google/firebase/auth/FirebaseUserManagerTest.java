--- conflicted
+++ resolved
@@ -132,27 +132,29 @@
   }
 
   @Test
-<<<<<<< HEAD
   public void testGetUserByPhoneNumberWithNotFoundError() throws Exception {
     MockLowLevelHttpResponse response = new MockLowLevelHttpResponse();
     response.setContent(TestUtils.loadResource("getUserError.json"));
-=======
-  public void testListUsers() throws Exception {
-    MockLowLevelHttpResponse response = new MockLowLevelHttpResponse();
-    response.setContent(TestUtils.loadResource("listUsers.json"));
->>>>>>> 32b3143d
-    MockHttpTransport transport = new MockHttpTransport.Builder()
-        .setLowLevelHttpResponse(response)
-        .build();
-    FirebaseUserManager userManager = new FirebaseUserManager(gson, transport, credentials);
-<<<<<<< HEAD
+    MockHttpTransport transport = new MockHttpTransport.Builder()
+        .setLowLevelHttpResponse(response)
+        .build();
+    FirebaseUserManager userManager = new FirebaseUserManager(gson, transport, credentials);
     try {
       userManager.getUserByPhoneNumber("+1234567890");
       fail("No error thrown for invalid response");
     } catch (FirebaseAuthException e) {
       assertEquals(FirebaseUserManager.USER_NOT_FOUND_ERROR, e.getErrorCode());
     }
-=======
+  }
+
+  @Test
+  public void testListUsers() throws Exception {
+    MockLowLevelHttpResponse response = new MockLowLevelHttpResponse();
+    response.setContent(TestUtils.loadResource("listUsers.json"));
+    MockHttpTransport transport = new MockHttpTransport.Builder()
+        .setLowLevelHttpResponse(response)
+        .build();
+    FirebaseUserManager userManager = new FirebaseUserManager(gson, transport, credentials);
     TestResponseInterceptor interceptor = new TestResponseInterceptor();
     userManager.setInterceptor(interceptor);
 
@@ -219,7 +221,6 @@
     assertNull(download.getUsers());
     assertNull(download.getPageToken());
     checkRequestHeaders(interceptor);
->>>>>>> 32b3143d
   }
 
   @Test
@@ -342,7 +343,7 @@
         new UserManagerOp() {
           @Override
           public void call(FirebaseUserManager userManager) throws Exception {
-            userManager.updateUser(new UpdateRequest("test"));
+            userManager.updateUser(new UpdateRequest("test"), Utils.getDefaultJsonFactory());
           }
 
           @Override
