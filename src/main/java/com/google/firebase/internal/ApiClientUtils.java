--- conflicted
+++ resolved
@@ -53,22 +53,13 @@
    * automatic retries.
    *
    * @param app {@link FirebaseApp} from which to obtain authorization credentials.
-<<<<<<< HEAD
-   * @param retryConfig {@link RetryConfig} which specifies how and when to retry errors.
-=======
    * @param retryConfig {@link RetryConfig} instance or null to disable retries.
->>>>>>> c9648cfb
    * @return A new {@code HttpRequestFactory} instance.
    */
   public static HttpRequestFactory newAuthorizedRequestFactory(
       FirebaseApp app, @Nullable RetryConfig retryConfig) {
     HttpTransport transport = app.getOptions().getHttpTransport();
-<<<<<<< HEAD
-    return transport.createRequestFactory(
-        new FirebaseRequestInitializer(app, retryConfig));
-=======
     return transport.createRequestFactory(new FirebaseRequestInitializer(app, retryConfig));
->>>>>>> c9648cfb
   }
 
   public static HttpRequestFactory newUnauthorizedRequestFactory(FirebaseApp app) {
