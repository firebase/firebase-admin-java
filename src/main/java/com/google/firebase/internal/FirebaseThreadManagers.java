--- conflicted
+++ resolved
@@ -82,11 +82,7 @@
 
     @Override
     protected ExecutorService doInit() {
-<<<<<<< HEAD
-      ThreadFactory threadFactory = FirebaseScheduledExecutor.decorateThreadFactory(
-=======
       ThreadFactory threadFactory = FirebaseScheduledExecutor.getThreadFactoryWithName(
->>>>>>> edd825e5
           getThreadFactory(), "firebase-default-%d");
       return Executors.newCachedThreadPool(threadFactory);
     }
