--- conflicted
+++ resolved
@@ -37,21 +37,10 @@
 import com.google.firebase.internal.FirebaseAppStore;
 import com.google.firebase.internal.FirebaseScheduledExecutor;
 import com.google.firebase.internal.FirebaseService;
-<<<<<<< HEAD
-import com.google.firebase.internal.NonNull;
-import com.google.firebase.internal.Nullable;
-
-import com.google.firebase.internal.SingleThreadScheduledExecutor;
-import com.google.firebase.tasks.Task;
-import com.google.firebase.tasks.Tasks;
-
-import java.io.FileNotFoundException;
-=======
 import com.google.firebase.internal.ListenableFuture2ApiFuture;
 import com.google.firebase.internal.NonNull;
 import com.google.firebase.internal.Nullable;
 
->>>>>>> faa9d460
 import java.io.FileReader;
 import java.io.IOException;
 import java.util.ArrayList;
@@ -377,13 +366,8 @@
       synchronized (lock) {
         checkNotDeleted();
         if (scheduledExecutor == null) {
-<<<<<<< HEAD
-          scheduledExecutor = new SingleThreadScheduledExecutor(
-              "firebase-scheduled-worker", getThreadFactory());
-=======
           scheduledExecutor = new FirebaseScheduledExecutor(getThreadFactory(),
               "firebase-scheduled-worker");
->>>>>>> faa9d460
         }
       }
     }
