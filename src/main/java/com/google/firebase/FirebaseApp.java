/*
 * Copyright 2017 Google Inc.
 *
 * Licensed under the Apache License, Version 2.0 (the "License");
 * you may not use this file except in compliance with the License.
 * You may obtain a copy of the License at
 *
 *     http://www.apache.org/licenses/LICENSE-2.0
 *
 * Unless required by applicable law or agreed to in writing, software
 * distributed under the License is distributed on an "AS IS" BASIS,
 * WITHOUT WARRANTIES OR CONDITIONS OF ANY KIND, either express or implied.
 * See the License for the specific language governing permissions and
 * limitations under the License.
 */

package com.google.firebase;

import static com.google.common.base.Preconditions.checkArgument;
import static com.google.common.base.Preconditions.checkNotNull;
import static com.google.common.base.Preconditions.checkState;
import static java.nio.charset.StandardCharsets.UTF_8;

import com.google.auth.oauth2.AccessToken;
import com.google.auth.oauth2.GoogleCredentials;
import com.google.auth.oauth2.OAuth2Credentials;
import com.google.auth.oauth2.OAuth2Credentials.CredentialsChangedListener;
import com.google.auth.oauth2.ServiceAccountCredentials;
import com.google.common.annotations.VisibleForTesting;
import com.google.common.base.Joiner;
import com.google.common.base.MoreObjects;
import com.google.common.base.Strings;
import com.google.common.collect.ImmutableList;
import com.google.common.io.BaseEncoding;
import com.google.common.util.concurrent.ListeningScheduledExecutorService;
import com.google.firebase.internal.FirebaseAppStore;
import com.google.firebase.internal.FirebaseService;
import com.google.firebase.internal.GaeThreadFactory;
import com.google.firebase.internal.NonNull;
import com.google.firebase.internal.Nullable;

<<<<<<< HEAD
import com.google.firebase.internal.RevivingScheduledExecutor;
=======
>>>>>>> 8dadce67
import com.google.firebase.tasks.Task;
import com.google.firebase.tasks.Tasks;
import java.io.IOException;
import java.util.ArrayList;
import java.util.Collections;
import java.util.HashMap;
import java.util.HashSet;
import java.util.List;
import java.util.Map;
import java.util.Set;
import java.util.concurrent.Callable;
import java.util.concurrent.Future;
<<<<<<< HEAD
import java.util.concurrent.ScheduledExecutorService;
=======
>>>>>>> 8dadce67
import java.util.concurrent.ScheduledFuture;
import java.util.concurrent.ThreadFactory;
import java.util.concurrent.TimeUnit;
import java.util.concurrent.atomic.AtomicBoolean;
<<<<<<< HEAD
import java.util.concurrent.atomic.AtomicInteger;

import java.util.concurrent.atomic.AtomicReference;
=======

>>>>>>> 8dadce67
import org.slf4j.Logger;
import org.slf4j.LoggerFactory;

/**
 * The entry point of Firebase SDKs. It holds common configuration and state for Firebase APIs. Most
 * applications don't need to directly interact with FirebaseApp.
 *
 * <p>Firebase APIs use the default FirebaseApp by default, unless a different one is explicitly
 * passed to the API via FirebaseFoo.getInstance(firebaseApp).
 *
 * <p>{@link FirebaseApp#initializeApp(FirebaseOptions)} initializes the default app instance. This
 * method should be invoked at startup.
 */
public class FirebaseApp {

  private static final Logger logger = LoggerFactory.getLogger(FirebaseApp.class);

  /** A map of (name, FirebaseApp) instances. */
  private static final Map<String, FirebaseApp> instances = new HashMap<>();

  public static final String DEFAULT_APP_NAME = "[DEFAULT]";

  private static final TokenRefresher.Factory DEFAULT_TOKEN_REFRESHER_FACTORY =
      new TokenRefresher.Factory();

  /**
   * Global lock for synchronizing all SDK-wide application state changes. Specifically, any
   * accesses to instances map should be protected by this lock.
   */
  private static final Object appsLock = new Object();

  private final String name;
  private final FirebaseOptions options;
  private final TokenRefresher tokenRefresher;
  private final ThreadManager threadManager;
<<<<<<< HEAD
  private final ThreadManager.FirebaseExecutor executor;
=======
>>>>>>> 8dadce67

  private final AtomicBoolean deleted = new AtomicBoolean();
  private final Map<String, FirebaseService> services = new HashMap<>();
  private final ListeningScheduledExecutorService executor;

  private volatile ScheduledExecutorService scheduledExecutor;

  /**
   * Per application lock for synchronizing all internal FirebaseApp state changes.
   */
  private final Object lock = new Object();

  /** Default constructor. */
  private FirebaseApp(String name, FirebaseOptions options, TokenRefresher.Factory factory) {
    checkArgument(!Strings.isNullOrEmpty(name));
    this.name = name;
    this.options = checkNotNull(options);
    this.tokenRefresher = checkNotNull(factory).create(this);
    this.threadManager = options.getThreadManager();
<<<<<<< HEAD
    this.executor = this.threadManager.getFirebaseExecutor(this);
=======
    this.executor = this.threadManager.getListeningExecutor(this);
>>>>>>> 8dadce67
  }

  /** Returns a list of all FirebaseApps. */
  public static List<FirebaseApp> getApps() {
    // TODO: reenable persistence. See b/28158809.
    synchronized (appsLock) {
      return ImmutableList.copyOf(instances.values());
    }
  }

  /**
   * Returns the default (first initialized) instance of the {@link FirebaseApp}.
   *
   * @throws IllegalStateException if the default app was not initialized.
   */
  @Nullable
  public static FirebaseApp getInstance() {
    return getInstance(DEFAULT_APP_NAME);
  }

  /**
   * Returns the instance identified by the unique name, or throws if it does not exist.
   *
   * @param name represents the name of the {@link FirebaseApp} instance.
   * @return the {@link FirebaseApp} corresponding to the name.
   * @throws IllegalStateException if the {@link FirebaseApp} was not initialized, either via {@link
   *     #initializeApp(FirebaseOptions, String)} or {@link #getApps()}.
   */
  public static FirebaseApp getInstance(@NonNull String name) {
    synchronized (appsLock) {
      FirebaseApp firebaseApp = instances.get(normalize(name));
      if (firebaseApp != null) {
        return firebaseApp;
      }

      List<String> availableAppNames = getAllAppNames();
      String availableAppNamesMessage;
      if (availableAppNames.isEmpty()) {
        availableAppNamesMessage = "";
      } else {
        availableAppNamesMessage =
            "Available app names: " + Joiner.on(", ").join(availableAppNames);
      }
      String errorMessage =
          String.format(
              "FirebaseApp with name %s doesn't exist. %s", name, availableAppNamesMessage);
      throw new IllegalStateException(errorMessage);
    }
  }

  /**
   * Initializes the default {@link FirebaseApp} instance. Same as {@link
   * #initializeApp(FirebaseOptions, String)}, but it uses {@link #DEFAULT_APP_NAME} as name. *
   *
   * <p>The creation of the default instance is automatically triggered at app startup time, if
   * Firebase configuration values are available from resources - populated from
   * google-services.json.
   */
  public static FirebaseApp initializeApp(FirebaseOptions options) {
    return initializeApp(options, DEFAULT_APP_NAME);
  }

  /**
   * A factory method to initialize a {@link FirebaseApp}.
   *
   * @param options represents the global {@link FirebaseOptions}
   * @param name unique name for the app. It is an error to initialize an app with an already
   *     existing name. Starting and ending whitespace characters in the name are ignored (trimmed).
   * @return an instance of {@link FirebaseApp}
   * @throws IllegalStateException if an app with the same name has already been initialized.
   */
  public static FirebaseApp initializeApp(FirebaseOptions options, String name) {
    return initializeApp(options, name, DEFAULT_TOKEN_REFRESHER_FACTORY);
  }

  static FirebaseApp initializeApp(FirebaseOptions options, String name,
      TokenRefresher.Factory tokenRefresherFactory) {
    FirebaseAppStore appStore = FirebaseAppStore.initialize();
    String normalizedName = normalize(name);
    final FirebaseApp firebaseApp;
    synchronized (appsLock) {
      checkState(
          !instances.containsKey(normalizedName),
          "FirebaseApp name " + normalizedName + " already exists!");

      firebaseApp = new FirebaseApp(normalizedName, options, tokenRefresherFactory);
      instances.put(normalizedName, firebaseApp);
    }

    appStore.persistApp(firebaseApp);

    return firebaseApp;
  }

  @VisibleForTesting
  static void clearInstancesForTest() {
    synchronized (appsLock) {
      // Copy the instances list before iterating, as delete() would attempt to remove from the
      // original list.
      for (FirebaseApp app : ImmutableList.copyOf(instances.values())) {
        app.delete();
      }
      instances.clear();
    }
  }

  /**
   * Returns persistence key. Exists to support getting {@link FirebaseApp} persistence key after
   * the app has been deleted.
   */
  static String getPersistenceKey(String name, FirebaseOptions options) {
    return BaseEncoding.base64Url().omitPadding().encode(name.getBytes(UTF_8));
  }

  /** Use this key to store data per FirebaseApp. */
  String getPersistenceKey() {
    return FirebaseApp.getPersistenceKey(getName(), getOptions());
  }

  private static List<String> getAllAppNames() {
    Set<String> allAppNames = new HashSet<>();
    synchronized (appsLock) {
      for (FirebaseApp app : instances.values()) {
        allAppNames.add(app.getName());
      }
      FirebaseAppStore appStore = FirebaseAppStore.getInstance();
      if (appStore != null) {
        allAppNames.addAll(appStore.getAllPersistedAppNames());
      }
    }
    List<String> sortedNameList = new ArrayList<>(allAppNames);
    Collections.sort(sortedNameList);
    return sortedNameList;
  }

  /** Normalizes the app name. */
  private static String normalize(@NonNull String name) {
    return checkNotNull(name).trim();
  }

  /** Returns the unique name of this app. */
  @NonNull
  public String getName() {
    return name;
  }

  /** 
   * Returns the specified {@link FirebaseOptions}. 
   */
  @NonNull
  public FirebaseOptions getOptions() {
    checkNotDeleted();
    return options;
  }

  /**
   * Returns the Google Cloud project ID associated with this app.
   *
   * @return A string project ID or null.
   */
  @Nullable
  String getProjectId() {
    // Try to get project ID from user-specified options.
    String projectId = options.getProjectId();

    // Try to get project ID from the credentials.
    if (Strings.isNullOrEmpty(projectId)) {
      GoogleCredentials credentials = options.getCredentials();
      if (credentials instanceof ServiceAccountCredentials) {
        projectId = ((ServiceAccountCredentials) credentials).getProjectId();
      }
    }

    // Try to get project ID from the environment.
    if (Strings.isNullOrEmpty(projectId)) {
      projectId = System.getenv("GCLOUD_PROJECT");
    }
    return projectId;
  }

  @Override
  public boolean equals(Object o) {
    if (!(o instanceof FirebaseApp)) {
      return false;
    }
    return name.equals(((FirebaseApp) o).getName());
  }

  @Override
  public int hashCode() {
    return name.hashCode();
  }

  @Override
  public String toString() {
    return MoreObjects.toStringHelper(this).add("name", name).toString();
  }

  /**
   * Deletes the {@link FirebaseApp} and all its data. All calls to this {@link FirebaseApp}
   * instance will throw once it has been called.
   *
   * <p>A no-op if delete was called before.
   */
  public void delete() {
    synchronized (lock) {
      boolean valueChanged = deleted.compareAndSet(false /* expected */, true);
      if (!valueChanged) {
        return;
      }

      for (FirebaseService service : services.values()) {
        service.destroy();
      }
      services.clear();
<<<<<<< HEAD
      tokenRefresher.stop();

      // Clean up and terminate the thread pools
      threadManager.releaseFirebaseExecutor(this, executor);
      if (scheduledExecutor != null) {
        scheduledExecutor.shutdownNow();
        scheduledExecutor = null;
      }
=======
      tokenRefresher.cleanup();

      // Clean up and terminate the thread pool
      threadManager.releaseExecutor(this, executor);
>>>>>>> 8dadce67
    }

    synchronized (appsLock) {
      instances.remove(name);
    }

    FirebaseAppStore appStore = FirebaseAppStore.getInstance();
    if (appStore != null) {
      appStore.removeApp(name);
    }
  }

  private void checkNotDeleted() {
    checkState(!deleted.get(), "FirebaseApp was deleted %s", this);
  }

<<<<<<< HEAD
  private ScheduledExecutorService ensureScheduledExecutorService() {
    if (scheduledExecutor == null) {
      synchronized (lock) {
        checkNotDeleted();
        if (scheduledExecutor == null) {
          scheduledExecutor = new RevivingScheduledExecutor(threadManager.getThreadFactory(),
              "firebase-scheduled-worker", GaeThreadFactory.isAvailable());
        }
      }
    }
    return scheduledExecutor;
  }

=======
>>>>>>> 8dadce67
  ThreadFactory getThreadFactory() {
    return threadManager.getThreadFactory();
  }

  // TODO: Return an ApiFuture once Task API is fully removed.
  <T> Task<T> submit(Callable<T> command) {
    checkNotNull(command);
<<<<<<< HEAD
    return Tasks.call(executor.getListeningExecutor(), command);
=======
    return Tasks.call(executor, command);
>>>>>>> 8dadce67
  }

  <T> ScheduledFuture<T> schedule(Callable<T> command, long delayMillis) {
    checkNotNull(command);
<<<<<<< HEAD
    try {
      return ensureScheduledExecutorService().schedule(command, delayMillis, TimeUnit.MILLISECONDS);
    } catch (Exception e) {
      // This may fail if the underlying ThreadFactory does not support long-lived threads.
      throw new UnsupportedOperationException("Scheduled tasks not supported", e);
    }
  }

  void startTokenRefresher() {
    synchronized (lock) {
      checkNotDeleted();
      // TODO: Provide an option to disable this altogether.
      tokenRefresher.start();
    }
=======
    return executor.schedule(command, delayMillis, TimeUnit.MILLISECONDS);
>>>>>>> 8dadce67
  }

  boolean isDefaultApp() {
    return DEFAULT_APP_NAME.equals(getName());
  }

  void addService(FirebaseService service) {
    synchronized (lock) {
      checkNotDeleted();
      checkArgument(!services.containsKey(checkNotNull(service).getId()));
      services.put(service.getId(), service);
    }
  }

  FirebaseService getService(String id) {
    synchronized (lock) {
      checkArgument(!Strings.isNullOrEmpty(id));
      return services.get(id);
    }
  }

  /**
   * Utility class for scheduling proactive token refresh events. Each FirebaseApp should have
   * its own instance of this class. This class gets directly notified by GoogleCredentials
   * whenever the underlying OAuth2 token changes. TokenRefresher schedules subsequent token
   * refresh events when this happens.
   *
   * <p>This class is thread safe. It will handle only one token change event at a time. It also
   * cancels any pending token refresh events, before scheduling a new one.
   */
  static class TokenRefresher implements CredentialsChangedListener {

    private final FirebaseApp firebaseApp;
    private final GoogleCredentials credentials;
<<<<<<< HEAD
    private final AtomicReference<State> state;

    private Future<Void> future;
=======
    private Future<Void> future;
    private boolean closed;
>>>>>>> 8dadce67

    TokenRefresher(FirebaseApp firebaseApp) {
      this.firebaseApp = checkNotNull(firebaseApp);
      this.credentials = firebaseApp.getOptions().getCredentials();
<<<<<<< HEAD
      this.state = new AtomicReference<>(State.READY);
=======
      this.credentials.addChangeListener(this);
>>>>>>> 8dadce67
    }

    @Override
    public final synchronized void onChanged(OAuth2Credentials credentials) throws IOException {
      if (state.get() != State.STARTED) {
        return;
      }

      AccessToken accessToken = credentials.getAccessToken();
      long refreshDelay = getRefreshDelay(accessToken);
      if (refreshDelay > 0) {
        scheduleRefresh(refreshDelay);
      } else {
        logger.warn("Token expiry ({}) is less than 5 minutes in the future. Not "
            + "scheduling a proactive refresh.", accessToken.getExpirationTime());
      }
    }

    protected void cancelPrevious() {
      if (future != null) {
        future.cancel(true);
      }
    }

    protected void scheduleNext(Callable<Void> task, long delayMillis) {
      logger.debug("Scheduling next token refresh in {} milliseconds", delayMillis);
      try {
        future = firebaseApp.schedule(task, delayMillis);
<<<<<<< HEAD
      } catch (UnsupportedOperationException e) {
=======
      } catch (UnsupportedOperationException ignored) {
>>>>>>> 8dadce67
        // Cannot support task scheduling in the current runtime.
        logger.debug("Failed to schedule token refresh event", e);
      }
    }

    /**
     * Starts the TokenRefresher if not already started. Starts listening to credentials changed
     * events, and schedules refresh events every time the OAuth2 token changes. If no active
     * token is present, or if the available token is set to expire soon, this will also schedule
     * a refresh event to be executed immediately.
     *
     * <p>This operation is idempotent. Calling it multiple times, or calling it after the
     * refresher has been stopped has no effect.
     */
    final synchronized void start() {
      // Allow starting only from the ready state.
      if (!state.compareAndSet(State.READY, State.STARTED)) {
        return;
      }

      logger.debug("Starting the proactive token refresher");
      credentials.addChangeListener(this);
      AccessToken accessToken = credentials.getAccessToken();
      long refreshDelay;
      if (accessToken != null) {
        // If the token is about to expire (i.e. expires in less than 5 minutes), schedule a
        // refresh event with 0 delay. Otherwise schedule a refresh event at the regular token
        // expiry time, minus 5 minutes.
        refreshDelay = Math.max(getRefreshDelay(accessToken), 0L);
      } else {
        // If there is no token fetched so far, fetch one immediately.
        refreshDelay = 0L;
      }
      scheduleRefresh(refreshDelay);
    }

    final synchronized void stop() {
      // Allow stopping from any state.
      State previous = state.getAndSet(State.STOPPED);
      if (previous == State.STARTED) {
        cancelPrevious();
        logger.debug("Stopped the proactive token refresher");
      }
    }

    /**
     * Schedule a forced token refresh to be executed after a specified duration.
     *
     * @param delayMillis Duration in milliseconds, after which the token should be forcibly
     *     refreshed.
     */
    private void scheduleRefresh(final long delayMillis) {
      cancelPrevious();
      scheduleNext(new Callable<Void>() {
        @Override
        public Void call() throws Exception {
          logger.debug("Refreshing OAuth2 credential");
          credentials.refresh();
          return null;
        }
      }, delayMillis);
    }

    private long getRefreshDelay(AccessToken accessToken) {
      return accessToken.getExpirationTime().getTime() - System.currentTimeMillis()
          - TimeUnit.MINUTES.toMillis(5);
    }

    static class Factory {
      TokenRefresher create(FirebaseApp app) {
        return new TokenRefresher(app);
      }
    }

    enum State {
      READY,
      STARTED,
      STOPPED
    }
  }
}<|MERGE_RESOLUTION|>--- conflicted
+++ resolved
@@ -32,17 +32,13 @@
 import com.google.common.base.Strings;
 import com.google.common.collect.ImmutableList;
 import com.google.common.io.BaseEncoding;
-import com.google.common.util.concurrent.ListeningScheduledExecutorService;
 import com.google.firebase.internal.FirebaseAppStore;
 import com.google.firebase.internal.FirebaseService;
 import com.google.firebase.internal.GaeThreadFactory;
 import com.google.firebase.internal.NonNull;
 import com.google.firebase.internal.Nullable;
 
-<<<<<<< HEAD
 import com.google.firebase.internal.RevivingScheduledExecutor;
-=======
->>>>>>> 8dadce67
 import com.google.firebase.tasks.Task;
 import com.google.firebase.tasks.Tasks;
 import java.io.IOException;
@@ -55,21 +51,13 @@
 import java.util.Set;
 import java.util.concurrent.Callable;
 import java.util.concurrent.Future;
-<<<<<<< HEAD
 import java.util.concurrent.ScheduledExecutorService;
-=======
->>>>>>> 8dadce67
 import java.util.concurrent.ScheduledFuture;
 import java.util.concurrent.ThreadFactory;
 import java.util.concurrent.TimeUnit;
 import java.util.concurrent.atomic.AtomicBoolean;
-<<<<<<< HEAD
-import java.util.concurrent.atomic.AtomicInteger;
 
 import java.util.concurrent.atomic.AtomicReference;
-=======
-
->>>>>>> 8dadce67
 import org.slf4j.Logger;
 import org.slf4j.LoggerFactory;
 
@@ -105,14 +93,10 @@
   private final FirebaseOptions options;
   private final TokenRefresher tokenRefresher;
   private final ThreadManager threadManager;
-<<<<<<< HEAD
   private final ThreadManager.FirebaseExecutor executor;
-=======
->>>>>>> 8dadce67
 
   private final AtomicBoolean deleted = new AtomicBoolean();
   private final Map<String, FirebaseService> services = new HashMap<>();
-  private final ListeningScheduledExecutorService executor;
 
   private volatile ScheduledExecutorService scheduledExecutor;
 
@@ -128,11 +112,7 @@
     this.options = checkNotNull(options);
     this.tokenRefresher = checkNotNull(factory).create(this);
     this.threadManager = options.getThreadManager();
-<<<<<<< HEAD
     this.executor = this.threadManager.getFirebaseExecutor(this);
-=======
-    this.executor = this.threadManager.getListeningExecutor(this);
->>>>>>> 8dadce67
   }
 
   /** Returns a list of all FirebaseApps. */
@@ -348,7 +328,6 @@
         service.destroy();
       }
       services.clear();
-<<<<<<< HEAD
       tokenRefresher.stop();
 
       // Clean up and terminate the thread pools
@@ -357,12 +336,6 @@
         scheduledExecutor.shutdownNow();
         scheduledExecutor = null;
       }
-=======
-      tokenRefresher.cleanup();
-
-      // Clean up and terminate the thread pool
-      threadManager.releaseExecutor(this, executor);
->>>>>>> 8dadce67
     }
 
     synchronized (appsLock) {
@@ -379,7 +352,6 @@
     checkState(!deleted.get(), "FirebaseApp was deleted %s", this);
   }
 
-<<<<<<< HEAD
   private ScheduledExecutorService ensureScheduledExecutorService() {
     if (scheduledExecutor == null) {
       synchronized (lock) {
@@ -393,8 +365,6 @@
     return scheduledExecutor;
   }
 
-=======
->>>>>>> 8dadce67
   ThreadFactory getThreadFactory() {
     return threadManager.getThreadFactory();
   }
@@ -402,16 +372,11 @@
   // TODO: Return an ApiFuture once Task API is fully removed.
   <T> Task<T> submit(Callable<T> command) {
     checkNotNull(command);
-<<<<<<< HEAD
     return Tasks.call(executor.getListeningExecutor(), command);
-=======
-    return Tasks.call(executor, command);
->>>>>>> 8dadce67
   }
 
   <T> ScheduledFuture<T> schedule(Callable<T> command, long delayMillis) {
     checkNotNull(command);
-<<<<<<< HEAD
     try {
       return ensureScheduledExecutorService().schedule(command, delayMillis, TimeUnit.MILLISECONDS);
     } catch (Exception e) {
@@ -426,9 +391,6 @@
       // TODO: Provide an option to disable this altogether.
       tokenRefresher.start();
     }
-=======
-    return executor.schedule(command, delayMillis, TimeUnit.MILLISECONDS);
->>>>>>> 8dadce67
   }
 
   boolean isDefaultApp() {
@@ -463,23 +425,14 @@
 
     private final FirebaseApp firebaseApp;
     private final GoogleCredentials credentials;
-<<<<<<< HEAD
     private final AtomicReference<State> state;
 
     private Future<Void> future;
-=======
-    private Future<Void> future;
-    private boolean closed;
->>>>>>> 8dadce67
 
     TokenRefresher(FirebaseApp firebaseApp) {
       this.firebaseApp = checkNotNull(firebaseApp);
       this.credentials = firebaseApp.getOptions().getCredentials();
-<<<<<<< HEAD
       this.state = new AtomicReference<>(State.READY);
-=======
-      this.credentials.addChangeListener(this);
->>>>>>> 8dadce67
     }
 
     @Override
@@ -508,11 +461,7 @@
       logger.debug("Scheduling next token refresh in {} milliseconds", delayMillis);
       try {
         future = firebaseApp.schedule(task, delayMillis);
-<<<<<<< HEAD
       } catch (UnsupportedOperationException e) {
-=======
-      } catch (UnsupportedOperationException ignored) {
->>>>>>> 8dadce67
         // Cannot support task scheduling in the current runtime.
         logger.debug("Failed to schedule token refresh event", e);
       }
