/*
 * Copyright 2017 Google Inc.
 *
 * Licensed under the Apache License, Version 2.0 (the "License");
 * you may not use this file except in compliance with the License.
 * You may obtain a copy of the License at
 *
 *     http://www.apache.org/licenses/LICENSE-2.0
 *
 * Unless required by applicable law or agreed to in writing, software
 * distributed under the License is distributed on an "AS IS" BASIS,
 * WITHOUT WARRANTIES OR CONDITIONS OF ANY KIND, either express or implied.
 * See the License for the specific language governing permissions and
 * limitations under the License.
 */

package com.google.firebase.database.utilities;

import com.google.firebase.database.DatabaseException;
import com.google.firebase.database.FirebaseDatabase;
import com.google.firebase.database.core.RunLoop;

<<<<<<< HEAD
import com.google.firebase.internal.SingleThreadScheduledExecutor;
=======
import com.google.firebase.internal.FirebaseScheduledExecutor;
>>>>>>> faa9d460
import java.lang.Thread.UncaughtExceptionHandler;
import java.util.concurrent.CancellationException;
import java.util.concurrent.ExecutionException;
import java.util.concurrent.Future;
import java.util.concurrent.ScheduledExecutorService;
import java.util.concurrent.ScheduledFuture;
import java.util.concurrent.ScheduledThreadPoolExecutor;
import java.util.concurrent.ThreadFactory;
import java.util.concurrent.TimeUnit;

public abstract class DefaultRunLoop implements RunLoop {

  private final ScheduledThreadPoolExecutor executor;
  private UncaughtExceptionHandler exceptionHandler;

  /**
   * Creates a DefaultRunLoop that optionally restarts its threads periodically. If 'context' is
   * provided, these restarts will automatically interrupt and resume all Repo connections.
   */
<<<<<<< HEAD
  public DefaultRunLoop(final ThreadFactory threadFactory) {
    executor = new SingleThreadScheduledExecutor("firebase-database-worker", threadFactory) {
      @Override
      protected void handleException(Throwable t) {
        handleExceptionInternal(t);
      }
    };
=======
  protected DefaultRunLoop(ThreadFactory threadFactory) {
    executor = new FirebaseScheduledExecutor(threadFactory, "firebase-database-worker") {
      @Override
      protected void afterExecute(Runnable runnable, Throwable throwable) {
        if (throwable == null && runnable instanceof Future<?>) {
          Future<?> future = (Future<?>) runnable;
          try {
            // Not all Futures will be done, e.g. when used with scheduledAtFixedRate
            if (future.isDone()) {
              future.get();
            }
          } catch (CancellationException ce) {
            // Cancellation exceptions are okay, we expect them to happen sometimes
          } catch (ExecutionException ee) {
            throwable = ee.getCause();
          } catch (InterruptedException e) {
            Thread.currentThread().interrupt();
          }
        }

        if (throwable != null) {
          handleExceptionInternal(throwable);
        }
      }
    };

>>>>>>> faa9d460
    // Core threads don't time out, this only takes effect when we drop the number of required
    // core threads
    executor.setKeepAliveTime(3, TimeUnit.SECONDS);
  }

  public static String messageForException(Throwable t) {
    if (t instanceof OutOfMemoryError) {
      return "Firebase Database encountered an OutOfMemoryError. You may need to reduce the"
          + " amount of data you are syncing to the client (e.g. by using queries or syncing"
          + " a deeper path). See "
          + "https://firebase.google"
          + ".com/docs/database/ios/structure-data#best_practices_for_data_structure"
          + " and "
          + "https://firebase.google.com/docs/database/android/retrieve-data#filtering_data";
    } else if (t instanceof DatabaseException) {
      // Exception should be self-explanatory and they shouldn't contact support.
      return "";
    } else {
      return "Uncaught exception in Firebase Database runloop ("
          + FirebaseDatabase.getSdkVersion()
          + "). Please report to firebase-database-client@google.com";
    }
  }

  private void handleExceptionInternal(Throwable e) {
    UncaughtExceptionHandler exceptionHandler;
    exceptionHandler = getExceptionHandler();
    try {
      if (exceptionHandler != null) {
        exceptionHandler.uncaughtException(Thread.currentThread(), e);
      }
    } finally {
      handleException(e);
    }
  }

  // TODO: Remove this extension point
  public abstract void handleException(Throwable e);

  public ScheduledExecutorService getExecutorService() {
    return this.executor;
  }

  @Override
  public void scheduleNow(final Runnable runnable) {
    executor.execute(runnable);
  }

  @Override
  @SuppressWarnings("rawtypes")
  public ScheduledFuture schedule(final Runnable runnable, long milliseconds) {
    return executor.schedule(runnable, milliseconds, TimeUnit.MILLISECONDS);
  }

  @Override
  public void shutdown() {
    executor.setCorePoolSize(0);
  }

  @Override
  public void restart() {
    executor.setCorePoolSize(1);
  }

  /**
   * Returns the exception handler currently set on this run loop. This is to be
   * used during integration testing.
   */
  public synchronized UncaughtExceptionHandler getExceptionHandler() {
    return exceptionHandler;
  }

  /**
   * Sets the specified exception handler for intercepting run loop errors. This is to be
   * used during integration testing for handling errors that may occur in the run loop's
   * worker thread.
   */
  public synchronized void setExceptionHandler(UncaughtExceptionHandler exceptionHandler) {
    this.exceptionHandler = exceptionHandler;
  }
}<|MERGE_RESOLUTION|>--- conflicted
+++ resolved
@@ -20,11 +20,7 @@
 import com.google.firebase.database.FirebaseDatabase;
 import com.google.firebase.database.core.RunLoop;
 
-<<<<<<< HEAD
-import com.google.firebase.internal.SingleThreadScheduledExecutor;
-=======
 import com.google.firebase.internal.FirebaseScheduledExecutor;
->>>>>>> faa9d460
 import java.lang.Thread.UncaughtExceptionHandler;
 import java.util.concurrent.CancellationException;
 import java.util.concurrent.ExecutionException;
@@ -44,15 +40,6 @@
    * Creates a DefaultRunLoop that optionally restarts its threads periodically. If 'context' is
    * provided, these restarts will automatically interrupt and resume all Repo connections.
    */
-<<<<<<< HEAD
-  public DefaultRunLoop(final ThreadFactory threadFactory) {
-    executor = new SingleThreadScheduledExecutor("firebase-database-worker", threadFactory) {
-      @Override
-      protected void handleException(Throwable t) {
-        handleExceptionInternal(t);
-      }
-    };
-=======
   protected DefaultRunLoop(ThreadFactory threadFactory) {
     executor = new FirebaseScheduledExecutor(threadFactory, "firebase-database-worker") {
       @Override
@@ -79,7 +66,6 @@
       }
     };
 
->>>>>>> faa9d460
     // Core threads don't time out, this only takes effect when we drop the number of required
     // core threads
     executor.setKeepAliveTime(3, TimeUnit.SECONDS);
@@ -116,7 +102,6 @@
     }
   }
 
-  // TODO: Remove this extension point
   public abstract void handleException(Throwable e);
 
   public ScheduledExecutorService getExecutorService() {
