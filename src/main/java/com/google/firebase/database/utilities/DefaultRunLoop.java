--- conflicted
+++ resolved
@@ -44,10 +44,7 @@
     executor = new FirebaseScheduledExecutor(threadFactory, "firebase-database-worker") {
       @Override
       protected void afterExecute(Runnable runnable, Throwable throwable) {
-<<<<<<< HEAD
-=======
         super.afterExecute(runnable, throwable);
->>>>>>> edd825e5
         if (throwable == null && runnable instanceof Future<?>) {
           Future<?> future = (Future<?>) runnable;
           try {
