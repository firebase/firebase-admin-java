--- conflicted
+++ resolved
@@ -17,10 +17,8 @@
 
 import java.io.IOException;
 import java.io.InputStream;
-<<<<<<< HEAD
+import java.util.Collection;
 import java.util.Collections;
-=======
->>>>>>> a3a62698
 import java.util.HashMap;
 import java.util.Map;
 import java.util.Properties;
@@ -34,20 +32,6 @@
 
   private static final String ADMIN_SDK_PROPERTIES = "admin_sdk.properties";
   private static final String SDK_VERSION = loadSdkVersion();
-<<<<<<< HEAD
-=======
-
-  /**
-   * A static map of FirebaseApp and RepoInfo to FirebaseDatabase instance. To ensure thread-
-   * safety, it should only be accessed in getInstance(), which is a synchronized method.
-   *
-   * <p>TODO(mikelehen): This serves a duplicate purpose as RepoManager. We should clean up.
-   * TODO(mikelehen): We should maybe be conscious of leaks and make this a weak map or similar but
-   * we have a lot of work to do to allow FirebaseDatabase/Repo etc. to be GC'd.
-   */
-  private static final Map<String /* App name */, Map<RepoInfo, FirebaseDatabase>>
-      databaseInstances = new HashMap<>();
->>>>>>> a3a62698
 
   private final FirebaseApp app;
   private final RepoInfo repoInfo;
@@ -347,7 +331,6 @@
       throw new RuntimeException(e);
     }
   }
-<<<<<<< HEAD
 
   private static final String SERVICE_ID = FirebaseDatabase.class.getName();
 
@@ -364,12 +347,15 @@
     }
 
     void cleanup() {
-      for (FirebaseDatabase database : databases.values()) {
-        synchronized (database) {
-          if (database.repo != null) {
-            database.goOffline();
+      Collection<FirebaseDatabase> values = databases.values();
+      synchronized (databases) {
+        for (FirebaseDatabase database : values) {
+          synchronized (database) {
+            if (database.repo != null) {
+              database.goOffline();
+            }
+            RepoManager.interrupt(database.getConfig());
           }
-          RepoManager.interrupt(database.getConfig());
         }
       }
       databases.clear();
@@ -386,6 +372,4 @@
       instance.cleanup();
     }
   }
-=======
->>>>>>> a3a62698
 }