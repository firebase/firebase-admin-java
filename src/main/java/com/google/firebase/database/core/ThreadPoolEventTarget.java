/*
 * Copyright 2017 Google Inc.
 *
 * Licensed under the Apache License, Version 2.0 (the "License");
 * you may not use this file except in compliance with the License.
 * You may obtain a copy of the License at
 *
 *     http://www.apache.org/licenses/LICENSE-2.0
 *
 * Unless required by applicable law or agreed to in writing, software
 * distributed under the License is distributed on an "AS IS" BASIS,
 * WITHOUT WARRANTIES OR CONDITIONS OF ANY KIND, either express or implied.
 * See the License for the specific language governing permissions and
 * limitations under the License.
 */

package com.google.firebase.database.core;

<<<<<<< HEAD
import com.google.firebase.internal.SingleThreadScheduledExecutor;
import java.lang.Thread.UncaughtExceptionHandler;
import java.util.concurrent.ThreadFactory;
import java.util.concurrent.ThreadPoolExecutor;

/** ThreadPoolEventTarget is an event target using a configurable thread pool. */
class ThreadPoolEventTarget implements EventTarget {
=======
import com.google.firebase.internal.FirebaseScheduledExecutor;
import java.lang.Thread.UncaughtExceptionHandler;
import java.util.concurrent.ThreadFactory;
import java.util.concurrent.ThreadPoolExecutor;
import java.util.concurrent.TimeUnit;
import org.slf4j.Logger;
import org.slf4j.LoggerFactory;

/** ThreadPoolEventTarget is an event target using a configurable thread pool. */
class ThreadPoolEventTarget implements EventTarget, UncaughtExceptionHandler {
>>>>>>> faa9d460

  private static final Logger logger = LoggerFactory.getLogger(ThreadPoolEventTarget.class);

  private final ThreadPoolExecutor executor;
  private UncaughtExceptionHandler exceptionHandler;

<<<<<<< HEAD
  ThreadPoolEventTarget(final ThreadFactory wrappedFactory) {
    executor = new SingleThreadScheduledExecutor(
        "firebase-database-event-target", wrappedFactory) {
      @Override
      protected void handleException(Throwable t) {
        uncaughtException(t);
      }
    };
=======
  ThreadPoolEventTarget(ThreadFactory threadFactory) {
    executor = new FirebaseScheduledExecutor(threadFactory, "firebase-database-event-target", this);
    executor.setKeepAliveTime(3, TimeUnit.SECONDS);
>>>>>>> faa9d460
  }

  @Override
  public void postEvent(Runnable r) {
    executor.execute(r);
  }

  /**
   * Our implementation of shutdown is not immediate, it merely lowers the required number of
   * threads to 0. Depending on what we set as our timeout on the executor, this will reap the event
   * target thread after some amount of time if there's no activity
   */
  @Override
  public void shutdown() {
    executor.setCorePoolSize(0);
  }

  /**
   * Rather than launching anything, this method will ensure that our executor has at least one
   * thread available. This will keep the process alive and launch the thread if it has been reaped.
   * If the thread already exists, this is a no-op
   */
  @Override
  public void restart() {
    executor.setCorePoolSize(1);
  }

  synchronized UncaughtExceptionHandler getExceptionHandler() {
    return exceptionHandler;
  }

  synchronized void setExceptionHandler(UncaughtExceptionHandler exceptionHandler) {
    this.exceptionHandler = exceptionHandler;
  }

<<<<<<< HEAD
  private void uncaughtException(Throwable e) {
    UncaughtExceptionHandler delegate = getExceptionHandler();
    if (delegate != null) {
      delegate.uncaughtException(Thread.currentThread(), e);
=======
  @Override
  public void uncaughtException(Thread t, Throwable e) {
    try {
      UncaughtExceptionHandler delegate;
      synchronized (this) {
        delegate = exceptionHandler;
      }
      if (delegate != null) {
        delegate.uncaughtException(t, e);
      }
    } finally {
      logger.error("Event handler threw an exception", e);
>>>>>>> faa9d460
    }
  }
}<|MERGE_RESOLUTION|>--- conflicted
+++ resolved
@@ -16,15 +16,6 @@
 
 package com.google.firebase.database.core;
 
-<<<<<<< HEAD
-import com.google.firebase.internal.SingleThreadScheduledExecutor;
-import java.lang.Thread.UncaughtExceptionHandler;
-import java.util.concurrent.ThreadFactory;
-import java.util.concurrent.ThreadPoolExecutor;
-
-/** ThreadPoolEventTarget is an event target using a configurable thread pool. */
-class ThreadPoolEventTarget implements EventTarget {
-=======
 import com.google.firebase.internal.FirebaseScheduledExecutor;
 import java.lang.Thread.UncaughtExceptionHandler;
 import java.util.concurrent.ThreadFactory;
@@ -35,27 +26,15 @@
 
 /** ThreadPoolEventTarget is an event target using a configurable thread pool. */
 class ThreadPoolEventTarget implements EventTarget, UncaughtExceptionHandler {
->>>>>>> faa9d460
 
   private static final Logger logger = LoggerFactory.getLogger(ThreadPoolEventTarget.class);
 
   private final ThreadPoolExecutor executor;
   private UncaughtExceptionHandler exceptionHandler;
 
-<<<<<<< HEAD
-  ThreadPoolEventTarget(final ThreadFactory wrappedFactory) {
-    executor = new SingleThreadScheduledExecutor(
-        "firebase-database-event-target", wrappedFactory) {
-      @Override
-      protected void handleException(Throwable t) {
-        uncaughtException(t);
-      }
-    };
-=======
   ThreadPoolEventTarget(ThreadFactory threadFactory) {
     executor = new FirebaseScheduledExecutor(threadFactory, "firebase-database-event-target", this);
     executor.setKeepAliveTime(3, TimeUnit.SECONDS);
->>>>>>> faa9d460
   }
 
   @Override
@@ -91,12 +70,6 @@
     this.exceptionHandler = exceptionHandler;
   }
 
-<<<<<<< HEAD
-  private void uncaughtException(Throwable e) {
-    UncaughtExceptionHandler delegate = getExceptionHandler();
-    if (delegate != null) {
-      delegate.uncaughtException(Thread.currentThread(), e);
-=======
   @Override
   public void uncaughtException(Thread t, Throwable e) {
     try {
@@ -109,7 +82,6 @@
       }
     } finally {
       logger.error("Event handler threw an exception", e);
->>>>>>> faa9d460
     }
   }
 }