--- conflicted
+++ resolved
@@ -16,15 +16,6 @@
 
 package com.google.firebase.auth;
 
-<<<<<<< HEAD
-import static com.google.common.base.Preconditions.checkArgument;
-import static com.google.common.base.Preconditions.checkNotNull;
-
-import com.google.api.core.ApiFuture;
-import com.google.common.annotations.VisibleForTesting;
-import com.google.common.base.Strings;
-=======
->>>>>>> 8c86411a
 import com.google.common.base.Supplier;
 import com.google.firebase.FirebaseApp;
 import com.google.firebase.ImplFirebaseTrampolines;
@@ -82,9 +73,6 @@
   protected void doDestroy() { }
 
   private static FirebaseAuth fromApp(final FirebaseApp app) {
-<<<<<<< HEAD
-    return new FirebaseAuth(AbstractFirebaseAuth.builderFromAppAndTenantId(app, null));
-=======
     return populateBuilderFromApp(builder(), app, null)
         .setTenantManager(new Supplier<TenantManager>() {
           @Override
@@ -93,7 +81,6 @@
           }
         })
         .build();
->>>>>>> 8c86411a
   }
 
   private static class FirebaseAuthService extends FirebaseService<FirebaseAuth> {
