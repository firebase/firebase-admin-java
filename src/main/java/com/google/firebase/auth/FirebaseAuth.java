/*
 * Copyright 2017 Google Inc.
 *
 * Licensed under the Apache License, Version 2.0 (the "License");
 * you may not use this file except in compliance with the License.
 * You may obtain a copy of the License at
 *
 *     http://www.apache.org/licenses/LICENSE-2.0
 *
 * Unless required by applicable law or agreed to in writing, software
 * distributed under the License is distributed on an "AS IS" BASIS,
 * WITHOUT WARRANTIES OR CONDITIONS OF ANY KIND, either express or implied.
 * See the License for the specific language governing permissions and
 * limitations under the License.
 */

package com.google.firebase.auth;

import static com.google.common.base.Preconditions.checkArgument;
import static com.google.common.base.Preconditions.checkNotNull;
import static com.google.common.base.Preconditions.checkState;

import com.google.api.client.googleapis.auth.oauth2.GooglePublicKeysManager;
import com.google.api.client.json.JsonFactory;
import com.google.api.client.util.Clock;
import com.google.api.core.ApiFuture;
import com.google.auth.oauth2.GoogleCredentials;
import com.google.auth.oauth2.ServiceAccountCredentials;
import com.google.common.annotations.VisibleForTesting;
import com.google.common.base.Strings;
import com.google.firebase.FirebaseApp;
import com.google.firebase.ImplFirebaseTrampolines;
import com.google.firebase.auth.ListUsersPage.DefaultUserSource;
import com.google.firebase.auth.ListUsersPage.PageFactory;
import com.google.firebase.auth.UserRecord.CreateRequest;
import com.google.firebase.auth.UserRecord.UpdateRequest;
import com.google.firebase.auth.internal.FirebaseTokenFactory;
import com.google.firebase.auth.internal.FirebaseTokenVerifier;
import com.google.firebase.internal.FirebaseService;
import com.google.firebase.internal.TaskToApiFuture;
import com.google.firebase.tasks.Task;

import java.util.Map;
import java.util.concurrent.Callable;
import java.util.concurrent.atomic.AtomicBoolean;

/**
 * This class is the entry point for all server-side Firebase Authentication actions.
 *
 * <p>You can get an instance of FirebaseAuth via {@link FirebaseAuth#getInstance(FirebaseApp)} and
 * then use it to perform a variety of authentication-related operations, including generating
 * custom tokens for use by client-side code, verifying Firebase ID Tokens received from clients, or
 * creating new FirebaseApp instances that are scoped to a particular authentication UID.
 */
public class FirebaseAuth {

  private final GooglePublicKeysManager googlePublicKeysManager;
  private final Clock clock;

  private final FirebaseApp firebaseApp;
  private final GoogleCredentials credentials;
  private final String projectId;
  private final JsonFactory jsonFactory;
  private final FirebaseUserManager userManager;
  private final AtomicBoolean destroyed;
  private final Object lock;

  private FirebaseAuth(FirebaseApp firebaseApp) {
    this(firebaseApp, FirebaseTokenVerifier.DEFAULT_KEY_MANAGER, Clock.SYSTEM);
  }

  /**
   * Constructor for injecting a GooglePublicKeysManager, which is used to verify tokens are
   * correctly signed. This should only be used for testing to override the default key manager.
   */
  @VisibleForTesting
  FirebaseAuth(
      FirebaseApp firebaseApp, GooglePublicKeysManager googlePublicKeysManager, Clock clock) {
    this.firebaseApp = checkNotNull(firebaseApp);
    this.googlePublicKeysManager = checkNotNull(googlePublicKeysManager);
    this.clock = checkNotNull(clock);
    this.credentials = ImplFirebaseTrampolines.getCredentials(firebaseApp);
    this.projectId = ImplFirebaseTrampolines.getProjectId(firebaseApp);
    this.jsonFactory = firebaseApp.getOptions().getJsonFactory();
    this.userManager = new FirebaseUserManager(jsonFactory,
        firebaseApp.getOptions().getHttpTransport(), this.credentials);
    this.destroyed = new AtomicBoolean(false);
    this.lock = new Object();
  }

  /**
   * Gets the FirebaseAuth instance for the default {@link FirebaseApp}.
   *
   * @return The FirebaseAuth instance for the default {@link FirebaseApp}.
   */
  public static FirebaseAuth getInstance() {
    return FirebaseAuth.getInstance(FirebaseApp.getInstance());
  }

  /**
   * Gets an instance of FirebaseAuth for a specific {@link FirebaseApp}.
   *
   * @param app The {@link FirebaseApp} to get a FirebaseAuth instance for.
   * @return A FirebaseAuth instance.
   */
  public static synchronized FirebaseAuth getInstance(FirebaseApp app) {
    FirebaseAuthService service = ImplFirebaseTrampolines.getService(app, SERVICE_ID,
        FirebaseAuthService.class);
    if (service == null) {
      service = ImplFirebaseTrampolines.addService(app, new FirebaseAuthService(app));
    }
    return service.getInstance();
  }

  /**
   * Similar to {@link #createCustomTokenAsync(String)}, but returns a {@link Task}.
   *
   * @param uid The UID to store in the token. This identifies the user to other Firebase services
   *     (Firebase Database, Firebase Auth, etc.)
   * @return A {@link Task} which will complete successfully with the created Firebase Custom Token,
   *     or unsuccessfully with the failure Exception.
   * @deprecated Use {@link #createCustomTokenAsync(String)}
   */
  public Task<String> createCustomToken(String uid) {
    return createCustomToken(uid, null);
  }

  /**
   * Similar to {@link #createCustomTokenAsync(String, Map)}, but returns a {@link Task}.
   *
   * @param uid The UID to store in the token. This identifies the user to other Firebase services
   *     (Realtime Database, Storage, etc.). Should be less than 128 characters.
   * @param developerClaims Additional claims to be stored in the token (and made available to
   *     security rules in Database, Storage, etc.). These must be able to be serialized to JSON
   *     (e.g. contain only Maps, Arrays, Strings, Booleans, Numbers, etc.)
   * @return A {@link Task} which will complete successfully with the created Firebase Custom Token,
   *     or unsuccessfully with the failure Exception.
   * @deprecated Use {@link #createCustomTokenAsync(String, Map)}
   */
  public Task<String> createCustomToken(
      final String uid, final Map<String, Object> developerClaims) {
    checkNotDestroyed();
    checkState(credentials instanceof ServiceAccountCredentials,
        "Must initialize FirebaseApp with a service account credential to call "
            + "createCustomToken()");

    final ServiceAccountCredentials serviceAccount = (ServiceAccountCredentials) credentials;
    return call(new Callable<String>() {
      @Override
      public String call() throws Exception {
        FirebaseTokenFactory tokenFactory = FirebaseTokenFactory.getInstance();
        return tokenFactory.createSignedCustomAuthTokenForUser(
            uid,
            developerClaims,
            serviceAccount.getClientEmail(),
            serviceAccount.getPrivateKey());
      }
    });
  }

  /**
   * Creates a Firebase Custom Token associated with the given UID. This token can then be provided
   * back to a client application for use with the
   * <a href="/docs/auth/admin/create-custom-tokens#sign_in_using_custom_tokens_on_clients">signInWithCustomToken</a>
   * authentication API.
   *
   * @param uid The UID to store in the token. This identifies the user to other Firebase services
   *     (Firebase Realtime Database, Firebase Auth, etc.)
   * @return An {@code ApiFuture} which will complete successfully with the created Firebase Custom
   *     Token, or unsuccessfully with the failure Exception.
   */
  public ApiFuture<String> createCustomTokenAsync(String uid) {
    return new TaskToApiFuture<>(createCustomToken(uid));
  }

  /**
   * Creates a Firebase Custom Token associated with the given UID and additionally containing the
   * specified developerClaims. This token can then be provided back to a client application for use
   * with the signInWithCustomToken authentication API.
   *
   * @param uid The UID to store in the token. This identifies the user to other Firebase services
   *     (Realtime Database, Storage, etc.). Should be less than 128 characters.
   * @param developerClaims Additional claims to be stored in the token (and made available to
   *     security rules in Database, Storage, etc.). These must be able to be serialized to JSON
   *     (e.g. contain only Maps, Arrays, Strings, Booleans, Numbers, etc.)
   * @return An {@code ApiFuture} which will complete successfully with the created Firebase Custom
   *     Token, or unsuccessfully with the failure Exception.
   */
  public ApiFuture<String> createCustomTokenAsync(
      final String uid, final Map<String, Object> developerClaims) {
    return new TaskToApiFuture<>(createCustomToken(uid, developerClaims));
  }

  /**
   * Similar to {@link #verifyIdTokenAsync(String)}, but returns a {@link Task}.
   *
   * @param token A Firebase ID Token to verify and parse.
   * @return A {@link Task} which will complete successfully with the parsed token, or
   *     unsuccessfully with the failure Exception.
   * @deprecated Use {@link #verifyIdTokenAsync(String)}
   */
  public Task<FirebaseToken> verifyIdToken(final String token) {
    checkNotDestroyed();
    checkState(!Strings.isNullOrEmpty(projectId),
        "Must initialize FirebaseApp with a project ID to call verifyIdToken()");
    return call(new Callable<FirebaseToken>() {
      @Override
      public FirebaseToken call() throws Exception {
        FirebaseTokenVerifier firebaseTokenVerifier =
            new FirebaseTokenVerifier.Builder()
                .setProjectId(projectId)
                .setPublicKeysManager(googlePublicKeysManager)
                .setClock(clock)
                .build();
        FirebaseToken firebaseToken = FirebaseToken.parse(jsonFactory, token);

        // This will throw a FirebaseAuthException with details on how the token is invalid.
        firebaseTokenVerifier.verifyTokenAndSignature(firebaseToken.getToken());

        return firebaseToken;
      }
    });
  }

  /**
   * Parses and verifies a Firebase ID Token.
   *
   * <p>A Firebase application can identify itself to a trusted backend server by sending its
   * Firebase ID Token (accessible via the getToken API in the Firebase Authentication client) with
   * its request.
   *
   * <p>The backend server can then use the verifyIdToken() method to verify the token is valid,
   * meaning: the token is properly signed, has not expired, and it was issued for the project
   * associated with this FirebaseAuth instance (which by default is extracted from your service
   * account)
   *
   * <p>If the token is valid, the returned Future will complete successfully and provide a
   * parsed version of the token from which the UID and other claims in the token can be inspected.
   * If the token is invalid, the future throws an exception indicating the failure.
   *
   * @param token A Firebase ID Token to verify and parse.
   * @return An {@code ApiFuture} which will complete successfully with the parsed token, or
   *     unsuccessfully with the failure Exception.
   */
  public ApiFuture<FirebaseToken> verifyIdTokenAsync(final String token) {
    return new TaskToApiFuture<>(verifyIdToken(token));
  }

  /**
   * Similar to {@link #getUserAsync(String)}, but returns a {@link Task}.
   *
   * @param uid A user ID string.
   * @return A {@link Task} which will complete successfully with a {@link UserRecord} instance.
   *     If an error occurs while retrieving user data or if the specified user ID does not exist,
   *     the task fails with a {@link FirebaseAuthException}.
   * @throws IllegalArgumentException If the user ID string is null or empty.
   * @deprecated Use {@link #getUserAsync(String)}
   */
  public Task<UserRecord> getUser(final String uid) {
    checkNotDestroyed();
    checkArgument(!Strings.isNullOrEmpty(uid), "uid must not be null or empty");
    return call(new Callable<UserRecord>() {
      @Override
      public UserRecord call() throws Exception {
        return userManager.getUserById(uid);
      }
    });
  }

  /**
   * Gets the user data corresponding to the specified user ID.
   *
   * @param uid A user ID string.
   * @return An {@code ApiFuture} which will complete successfully with a {@link UserRecord}
   *     instance. If an error occurs while retrieving user data or if the specified user ID does
   *     not exist, the future throws a {@link FirebaseAuthException}.
   * @throws IllegalArgumentException If the user ID string is null or empty.
   */
  public ApiFuture<UserRecord> getUserAsync(final String uid) {
    return new TaskToApiFuture<>(getUser(uid));
  }

  /**
   * Similar to {@link #getUserByEmailAsync(String)}, but returns a {@link Task}.
   *
   * @param email A user email address string.
   * @return A {@link Task} which will complete successfully with a {@link UserRecord} instance.
   *     If an error occurs while retrieving user data or if the email address does not correspond
   *     to a user, the task fails with a {@link FirebaseAuthException}.
   * @throws IllegalArgumentException If the email is null or empty.
   * @deprecated Use {@link #getUserByEmailAsync(String)}
   */
  public Task<UserRecord> getUserByEmail(final String email) {
    checkNotDestroyed();
    checkArgument(!Strings.isNullOrEmpty(email), "email must not be null or empty");
    return call(new Callable<UserRecord>() {
      @Override
      public UserRecord call() throws Exception {
        return userManager.getUserByEmail(email);
      }
    });
  }

  /**
   * Gets the user data corresponding to the specified user email.
   *
   * @param email A user email address string.
   * @return An {@code ApiFuture} which will complete successfully with a {@link UserRecord}
   *     instance. If an error occurs while retrieving user data or if the email address does not
   *     correspond to a user, the future throws a {@link FirebaseAuthException}.
   * @throws IllegalArgumentException If the email is null or empty.
   */
  public ApiFuture<UserRecord> getUserByEmailAsync(final String email) {
    return new TaskToApiFuture<>(getUserByEmail(email));
  }

  /**
   * Similar to {@link #getUserByPhoneNumberAsync(String)}, but returns a {@link Task}.
   *
   * @param phoneNumber A user phone number string.
   * @return A {@link Task} which will complete successfully with a {@link UserRecord} instance.
   *     If an error occurs while retrieving user data or if the phone number does not
   *     correspond to a user, the task fails with a {@link FirebaseAuthException}.
   * @throws IllegalArgumentException If the phone number is null or empty.
   * @deprecated Use {@link #getUserByPhoneNumberAsync(String)}
   */
  public Task<UserRecord> getUserByPhoneNumber(final String phoneNumber) {
    checkNotDestroyed();
    checkArgument(!Strings.isNullOrEmpty(phoneNumber), "phone number must not be null or empty");
    return call(new Callable<UserRecord>() {
      @Override
      public UserRecord call() throws Exception {
        return userManager.getUserByPhoneNumber(phoneNumber);
      }
    });
  }

  /**
   * Gets the user data corresponding to the specified user phone number.
   *
   * @param phoneNumber A user phone number string.
   * @return An {@code ApiFuture} which will complete successfully with a {@link UserRecord}
   *     instance. If an error occurs while retrieving user data or if the phone number does not
   *     correspond to a user, the future throws a {@link FirebaseAuthException}.
   * @throws IllegalArgumentException If the phone number is null or empty.
   */
  public ApiFuture<UserRecord> getUserByPhoneNumberAsync(final String phoneNumber) {
    return new TaskToApiFuture<>(getUserByPhoneNumber(phoneNumber));
  }

  public Task<ListUsersPage> listUsers(String pageToken) {
    return listUsers(FirebaseUserManager.MAX_LIST_USERS_RESULTS, pageToken);
  }

  public Task<ListUsersPage> listUsers(int maxResults, String pageToken) {
    checkNotDestroyed();
    final PageFactory factory = new PageFactory(
        new DefaultUserSource(userManager), maxResults, pageToken);
    return call(new Callable<ListUsersPage>() {
      @Override
      public ListUsersPage call() throws Exception {
        return factory.create();
      }
    });
  }

  public ApiFuture<ListUsersPage> listUsersAsync(String pageToken) {
    return listUsersAsync(FirebaseUserManager.MAX_LIST_USERS_RESULTS, pageToken);
  }

  public ApiFuture<ListUsersPage> listUsersAsync(
      final int maxResults, final String pageToken) {
    return new TaskToApiFuture<>(listUsers(maxResults, pageToken));
  }

  /**
   * Similar to {@link #createUserAsync(CreateRequest)}, but returns a {@link Task}.
   *
   * @param request A non-null {@link CreateRequest} instance.
   * @return A {@link Task} which will complete successfully with a {@link UserRecord} instance
   *     corresponding to the newly created account. If an error occurs while creating the user
   *     account, the task fails with a {@link FirebaseAuthException}.
   * @throws NullPointerException if the provided request is null.
   * @deprecated Use {@link #createUserAsync(CreateRequest)}
   */
  public Task<UserRecord> createUser(final CreateRequest request) {
    checkNotDestroyed();
    checkNotNull(request, "create request must not be null");
    return call(new Callable<UserRecord>() {
      @Override
      public UserRecord call() throws Exception {
        String uid = userManager.createUser(request);
        return userManager.getUserById(uid);
      }
    });
  }

  /**
   * Creates a new user account with the attributes contained in the specified
   * {@link CreateRequest}.
   *
   * @param request A non-null {@link CreateRequest} instance.
   * @return An {@code ApiFuture} which will complete successfully with a {@link UserRecord}
   *     instance corresponding to the newly created account. If an error occurs while creating the
   *     user account, the future throws a {@link FirebaseAuthException}.
   * @throws NullPointerException if the provided request is null.
   */
  public ApiFuture<UserRecord> createUserAsync(final CreateRequest request) {
    return new TaskToApiFuture<>(createUser(request));
  }

  /**
   * Similar to {@link #updateUserAsync(UpdateRequest)}, but returns a {@link Task}.
   *
   * @param request A non-null {@link UpdateRequest} instance.
   * @return A {@link Task} which will complete successfully with a {@link UserRecord} instance
   *     corresponding to the updated user account. If an error occurs while updating the user
   *     account, the task fails with a {@link FirebaseAuthException}.
   * @throws NullPointerException if the provided update request is null.
   * @deprecated Use {@link #updateUserAsync(UpdateRequest)}
   */
  public Task<UserRecord> updateUser(final UpdateRequest request) {
    checkNotDestroyed();
    checkNotNull(request, "update request must not be null");
    return call(new Callable<UserRecord>() {
      @Override
      public UserRecord call() throws Exception {
        userManager.updateUser(request, jsonFactory);
        return userManager.getUserById(request.getUid());
      }
    });
  }

  /**
   * Updates an existing user account with the attributes contained in the specified
   * {@link UpdateRequest}.
   *
   * @param request A non-null {@link UpdateRequest} instance.
   * @return An {@code ApiFuture} which will complete successfully with a {@link UserRecord}
   *     instance corresponding to the updated user account. If an error occurs while updating the
   *     user account, the future throws a {@link FirebaseAuthException}.
   * @throws NullPointerException if the provided update request is null.
   */
  public ApiFuture<UserRecord> updateUserAsync(final UpdateRequest request) {
    return new TaskToApiFuture<>(updateUser(request));
  }

  /**
<<<<<<< HEAD
   * Similar to {@link #setCustomClaimsAsync(String, Map)}, but returns a Task.
   *
   * @param uid A user ID string.
   * @param claims A map of custom claims or null.
   * @return A {@link Task} which will complete successfully when the user account has been updated.
   *     If an error occurs while deleting the user account, the task fails with a
   *     FirebaseAuthException.
   * @throws IllegalArgumentException If the user ID string is null or empty, or the claims
   *     payload is invalid or too large.
   * @deprecated Use {@link #setCustomClaimsAsync(String, Map)}
   */
  public Task<Void> setCustomClaims(String uid, Map<String, Object> claims) {
    checkNotDestroyed();
    final UpdateRequest request = new UpdateRequest(uid).setCustomClaims(claims);
    return call(new Callable<Void>() {
      @Override
      public Void call() throws Exception {
        userManager.updateUser(request, jsonFactory);
        return null;
      }
    });
  }

  /**
   * Sets the specified custom claims on an existing user account. A null claims value removes
   * any claims currently set on the user account. The claims should serialize into a valid JSON
   * string. The serialized claims must not be larger than 1000 characters.
   *
   * @param uid A user ID string.
   * @param claims A map of custom claims or null.
   * @return An ApiFuture which will complete successfully when the user account has been updated.
   *     If an error occurs while deleting the user account, the future throws a
   *     FirebaseAuthException.
   * @throws IllegalArgumentException If the user ID string is null or empty, or the claims
   *     payload is invalid or too large.
   */
  public ApiFuture<Void> setCustomClaimsAsync(String uid, Map<String, Object> claims) {
    return new TaskToApiFuture<>(setCustomClaims(uid, claims));
  }

  /**
   * Similar to {@link #deleteUserAsync(String)}, but returns a Task.
=======
   * Similar to {@link #deleteUserAsync(String)}, but returns a {@link Task}.
>>>>>>> e35216d6
   *
   * @param uid A user ID string.
   * @return A {@link Task} which will complete successfully when the specified user account has
   *     been deleted. If an error occurs while deleting the user account, the task fails with a
   *     {@link FirebaseAuthException}.
   * @throws IllegalArgumentException If the user ID string is null or empty.
   * @deprecated Use {@link #deleteUserAsync(String)}
   */
  public Task<Void> deleteUser(final String uid) {
    checkNotDestroyed();
    checkArgument(!Strings.isNullOrEmpty(uid), "uid must not be null or empty");
    return call(new Callable<Void>() {
      @Override
      public Void call() throws Exception {
        userManager.deleteUser(uid);
        return null;
      }
    });
  }

  /**
   * Deletes the user identified by the specified user ID.
   *
   * @param uid A user ID string.
   * @return An {@code ApiFuture} which will complete successfully when the specified user account
   *     has been deleted. If an error occurs while deleting the user account, the future throws a
   *     {@link FirebaseAuthException}.
   * @throws IllegalArgumentException If the user ID string is null or empty.
   */
  public ApiFuture<Void> deleteUserAsync(final String uid) {
    return new TaskToApiFuture<>(deleteUser(uid));
  }

  private <T> Task<T> call(Callable<T> command) {
    return ImplFirebaseTrampolines.submitCallable(firebaseApp, command);
  }

  private void checkNotDestroyed() {
    synchronized (lock) {
      checkState(!destroyed.get(), "FirebaseAuth instance is no longer alive. This happens when "
          + "the parent FirebaseApp instance has been deleted.");
    }
  }

  private void destroy() {
    synchronized (lock) {
      destroyed.set(true);
    }
  }

  private static final String SERVICE_ID = FirebaseAuth.class.getName();

  private static class FirebaseAuthService extends FirebaseService<FirebaseAuth> {

    FirebaseAuthService(FirebaseApp app) {
      super(SERVICE_ID, new FirebaseAuth(app));
    }

    @Override
    public void destroy() {
      instance.destroy();
    }
  }
}<|MERGE_RESOLUTION|>--- conflicted
+++ resolved
@@ -446,7 +446,6 @@
   }
 
   /**
-<<<<<<< HEAD
    * Similar to {@link #setCustomClaimsAsync(String, Map)}, but returns a Task.
    *
    * @param uid A user ID string.
@@ -488,10 +487,7 @@
   }
 
   /**
-   * Similar to {@link #deleteUserAsync(String)}, but returns a Task.
-=======
    * Similar to {@link #deleteUserAsync(String)}, but returns a {@link Task}.
->>>>>>> e35216d6
    *
    * @param uid A user ID string.
    * @return A {@link Task} which will complete successfully when the specified user account has
