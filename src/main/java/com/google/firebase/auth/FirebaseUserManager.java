/*
 * Copyright 2017 Google Inc.
 *
 * Licensed under the Apache License, Version 2.0 (the "License");
 * you may not use this file except in compliance with the License.
 * You may obtain a copy of the License at
 *
 *     http://www.apache.org/licenses/LICENSE-2.0
 *
 * Unless required by applicable law or agreed to in writing, software
 * distributed under the License is distributed on an "AS IS" BASIS,
 * WITHOUT WARRANTIES OR CONDITIONS OF ANY KIND, either express or implied.
 * See the License for the specific language governing permissions and
 * limitations under the License.
 */

package com.google.firebase.auth;

import static com.google.common.base.Preconditions.checkArgument;
import static com.google.common.base.Preconditions.checkNotNull;

import com.google.api.client.http.GenericUrl;
import com.google.api.client.http.HttpRequest;
import com.google.api.client.http.HttpRequestFactory;
import com.google.api.client.http.HttpResponse;
import com.google.api.client.http.HttpResponseException;
import com.google.api.client.http.HttpResponseInterceptor;
import com.google.api.client.http.HttpTransport;
import com.google.api.client.http.json.JsonHttpContent;
import com.google.api.client.json.GenericJson;
import com.google.api.client.json.JsonFactory;
import com.google.api.client.json.JsonObjectParser;
import com.google.api.client.util.Key;
import com.google.common.annotations.VisibleForTesting;
import com.google.common.base.Strings;
import com.google.common.collect.ImmutableList;
import com.google.common.collect.ImmutableMap;
import com.google.firebase.FirebaseApp;
import com.google.firebase.auth.UserRecord.CreateRequest;
import com.google.firebase.auth.UserRecord.UpdateRequest;
import com.google.firebase.auth.internal.DownloadAccountResponse;
import com.google.firebase.auth.internal.GetAccountInfoResponse;

import com.google.firebase.auth.internal.HttpErrorResponse;
import com.google.firebase.auth.internal.UploadAccountResponse;
import com.google.firebase.internal.FirebaseRequestInitializer;
import com.google.firebase.internal.NonNull;
import com.google.firebase.internal.SdkUtils;
import java.io.IOException;
import java.util.List;
import java.util.Map;

/**
 * FirebaseUserManager provides methods for interacting with the Google Identity Toolkit via its
 * REST API. This class does not hold any mutable state, and is thread safe.
 *
 * @see <a href="https://developers.google.com/identity/toolkit/web/reference/relyingparty">
 *   Google Identity Toolkit</a>
 */
class FirebaseUserManager {

  static final String USER_NOT_FOUND_ERROR = "user-not-found";
  static final String INTERNAL_ERROR = "internal-error";
  static final String ID_TOKEN_REVOKED_ERROR = "id-token-revoked";
  static final String SESSION_COOKIE_REVOKED_ERROR = "session-cookie-revoked";

  // Map of server-side error codes to SDK error codes.
  // SDK error codes defined at: https://firebase.google.com/docs/auth/admin/errors
  private static final Map<String, String> ERROR_CODES = ImmutableMap.<String, String>builder()
      .put("CLAIMS_TOO_LARGE", "claims-too-large")
      .put("CONFIGURATION_NOT_FOUND", "project-not-found")
      .put("INSUFFICIENT_PERMISSION", "insufficient-permission")
      .put("DUPLICATE_EMAIL", "email-already-exists")
      .put("DUPLICATE_LOCAL_ID", "uid-already-exists")
      .put("EMAIL_EXISTS", "email-already-exists")
      .put("INVALID_CLAIMS", "invalid-claims")
      .put("INVALID_EMAIL", "invalid-email")
      .put("INVALID_PAGE_SELECTION", "invalid-page-token")
      .put("INVALID_PHONE_NUMBER", "invalid-phone-number")
      .put("PHONE_NUMBER_EXISTS", "phone-number-already-exists")
      .put("PROJECT_NOT_FOUND", "project-not-found")
      .put("USER_NOT_FOUND", USER_NOT_FOUND_ERROR)
      .put("WEAK_PASSWORD", "invalid-password")
      .build();

  static final int MAX_LIST_USERS_RESULTS = 1000;
  static final int MAX_IMPORT_USERS = 1000;

  static final List<String> RESERVED_CLAIMS = ImmutableList.of(
      "amr", "at_hash", "aud", "auth_time", "azp", "cnf", "c_hash", "exp", "iat",
      "iss", "jti", "nbf", "nonce", "sub", "firebase");

  private static final String ID_TOOLKIT_URL =
      "https://www.googleapis.com/identitytoolkit/v3/relyingparty/";
  private static final String CLIENT_VERSION_HEADER = "X-Client-Version";

  private final JsonFactory jsonFactory;
  private final HttpRequestFactory requestFactory;
  private final String clientVersion = "Java/Admin/" + SdkUtils.getVersion();

  private HttpResponseInterceptor interceptor;

  /**
   * Creates a new FirebaseUserManager instance.
   *
   * @param app A non-null {@link FirebaseApp}.
   */
  FirebaseUserManager(@NonNull FirebaseApp app) {
    checkNotNull(app, "FirebaseApp must not be null");
    this.jsonFactory = app.getOptions().getJsonFactory();
    HttpTransport transport = app.getOptions().getHttpTransport();
    this.requestFactory = transport.createRequestFactory(new FirebaseRequestInitializer(app));
  }

  @VisibleForTesting
  void setInterceptor(HttpResponseInterceptor interceptor) {
    this.interceptor = interceptor;
  }

  UserRecord getUserById(String uid) throws FirebaseAuthException {
    final Map<String, Object> payload = ImmutableMap.<String, Object>of(
        "localId", ImmutableList.of(uid));
    GetAccountInfoResponse response = post(
        "getAccountInfo", payload, GetAccountInfoResponse.class);
    if (response == null || response.getUsers() == null || response.getUsers().isEmpty()) {
      throw new FirebaseAuthException(USER_NOT_FOUND_ERROR,
          "No user record found for the provided user ID: " + uid);
    }
    return new UserRecord(response.getUsers().get(0), jsonFactory);
  }

  UserRecord getUserByEmail(String email) throws FirebaseAuthException {
    final Map<String, Object> payload = ImmutableMap.<String, Object>of(
        "email", ImmutableList.of(email));
    GetAccountInfoResponse response = post(
        "getAccountInfo", payload, GetAccountInfoResponse.class);
    if (response == null || response.getUsers() == null || response.getUsers().isEmpty()) {
      throw new FirebaseAuthException(USER_NOT_FOUND_ERROR,
          "No user record found for the provided email: " + email);
    }
    return new UserRecord(response.getUsers().get(0), jsonFactory);
  }

  UserRecord getUserByPhoneNumber(String phoneNumber) throws FirebaseAuthException {
    final Map<String, Object> payload = ImmutableMap.<String, Object>of(
        "phoneNumber", ImmutableList.of(phoneNumber));
    GetAccountInfoResponse response = post(
        "getAccountInfo", payload, GetAccountInfoResponse.class);
    if (response == null || response.getUsers() == null || response.getUsers().isEmpty()) {
      throw new FirebaseAuthException(USER_NOT_FOUND_ERROR,
          "No user record found for the provided phone number: " + phoneNumber);
    }
    return new UserRecord(response.getUsers().get(0), jsonFactory);
  }

  String createUser(CreateRequest request) throws FirebaseAuthException {
    GenericJson response = post(
        "signupNewUser", request.getProperties(), GenericJson.class);
    if (response != null) {
      String uid = (String) response.get("localId");
      if (!Strings.isNullOrEmpty(uid)) {
        return uid;
      }
    }
    throw new FirebaseAuthException(INTERNAL_ERROR, "Failed to create new user");
  }

  void updateUser(UpdateRequest request, JsonFactory jsonFactory) throws FirebaseAuthException {
    GenericJson response = post(
        "setAccountInfo", request.getProperties(jsonFactory), GenericJson.class);
    if (response == null || !request.getUid().equals(response.get("localId"))) {
      throw new FirebaseAuthException(INTERNAL_ERROR, "Failed to update user: " + request.getUid());
    }
  }

  void deleteUser(String uid) throws FirebaseAuthException {
    final Map<String, Object> payload = ImmutableMap.<String, Object>of("localId", uid);
    GenericJson response = post(
        "deleteAccount", payload, GenericJson.class);
    if (response == null || !response.containsKey("kind")) {
      throw new FirebaseAuthException(INTERNAL_ERROR, "Failed to delete user: " + uid);
    }
  }

  DownloadAccountResponse listUsers(int maxResults, String pageToken) throws FirebaseAuthException {
    ImmutableMap.Builder<String, Object> builder = ImmutableMap.<String, Object>builder()
        .put("maxResults", maxResults);
    if (pageToken != null) {
      checkArgument(!pageToken.equals(ListUsersPage.END_OF_LIST), "invalid end of list page token");
      builder.put("nextPageToken", pageToken);
    }

    DownloadAccountResponse response = post(
        "downloadAccount", builder.build(), DownloadAccountResponse.class);
    if (response == null) {
      throw new FirebaseAuthException(INTERNAL_ERROR, "Failed to retrieve users.");
    }
    return response;
  }

<<<<<<< HEAD
  UserImportResult importUsers(UserImportRequest request) throws FirebaseAuthException {
    checkNotNull(request);
    UploadAccountResponse response = post("uploadAccount", request, UploadAccountResponse.class);
    if (response == null) {
      throw new FirebaseAuthException(INTERNAL_ERROR, "Failed to import users.");
    }
    return new UserImportResult(request.getUsersCount(), response);
=======
  String createSessionCookie(String idToken,
      SessionCookieOptions options) throws FirebaseAuthException {
    final Map<String, Object> payload = ImmutableMap.<String, Object>of(
        "idToken", idToken, "validDuration", options.getExpiresInSeconds());
    GenericJson response = post("createSessionCookie", payload, GenericJson.class);
    if (response != null) {
      String cookie = (String) response.get("sessionCookie");
      if (!Strings.isNullOrEmpty(cookie)) {
        return cookie;
      }
    }
    throw new FirebaseAuthException(INTERNAL_ERROR, "Failed to create session cookie");
>>>>>>> dbc14925
  }

  private <T> T post(String path, Object content, Class<T> clazz) throws FirebaseAuthException {
    checkArgument(!Strings.isNullOrEmpty(path), "path must not be null or empty");
    checkNotNull(content, "content must not be null");
    checkNotNull(clazz, "response class must not be null");

    GenericUrl url = new GenericUrl(ID_TOOLKIT_URL + path);
    HttpResponse response = null;
    try {
      HttpRequest request = requestFactory.buildPostRequest(url,
          new JsonHttpContent(jsonFactory, content));
      request.setParser(new JsonObjectParser(jsonFactory));
      request.getHeaders().set(CLIENT_VERSION_HEADER, clientVersion);
      request.setResponseInterceptor(interceptor);
      response = request.execute();
      return response.parseAs(clazz);
    } catch (HttpResponseException e) {
      // Server responded with an HTTP error
      handleHttpError(e);
      return null;
    } catch (IOException e) {
      // All other IO errors (Connection refused, reset, parse error etc.)
      throw new FirebaseAuthException(
          INTERNAL_ERROR, "Error while calling user management backend service", e);
    } finally {
      if (response != null) {
        try {
          response.disconnect();
        } catch (IOException ignored) {
          // Ignored
        }
      }
    }
  }

  private void handleHttpError(HttpResponseException e) throws FirebaseAuthException {
    try {
      HttpErrorResponse response = jsonFactory.fromString(e.getContent(), HttpErrorResponse.class);
      String code = ERROR_CODES.get(response.getErrorCode());
      if (code != null) {
        throw new FirebaseAuthException(code, "User management service responded with an error", e);
      }
    } catch (IOException ignored) {
      // Ignored
    }
    String msg = String.format(
        "Unexpected HTTP response with status: %d; body: %s", e.getStatusCode(), e.getContent());
    throw new FirebaseAuthException(INTERNAL_ERROR, msg, e);
  }

  static class UserImportRequest extends GenericJson {

    @Key("users")
    private final List<Map<String, Object>> users;

    UserImportRequest(List<UserImportRecord> users, UserImportOptions options,
        JsonFactory jsonFactory) {
      checkArgument(users != null && !users.isEmpty(), "users must not be null or empty");
      checkArgument(users.size() <= FirebaseUserManager.MAX_IMPORT_USERS,
          "users list must not contain more than %s items", FirebaseUserManager.MAX_IMPORT_USERS);

      boolean hasPassword = false;
      ImmutableList.Builder<Map<String, Object>> usersBuilder = ImmutableList.builder();
      for (UserImportRecord user : users) {
        if (user.hasPassword()) {
          hasPassword = true;
        }
        usersBuilder.add(user.getProperties(jsonFactory));
      }
      this.users = usersBuilder.build();

      if (hasPassword) {
        checkArgument(options != null && options.getHash() != null,
            "UserImportHash option is required when at least one user has a password");
        this.putAll(options.getProperties());
      }
    }

    int getUsersCount() {
      return users.size();
    }
  }
}<|MERGE_RESOLUTION|>--- conflicted
+++ resolved
@@ -198,7 +198,6 @@
     return response;
   }
 
-<<<<<<< HEAD
   UserImportResult importUsers(UserImportRequest request) throws FirebaseAuthException {
     checkNotNull(request);
     UploadAccountResponse response = post("uploadAccount", request, UploadAccountResponse.class);
@@ -206,7 +205,8 @@
       throw new FirebaseAuthException(INTERNAL_ERROR, "Failed to import users.");
     }
     return new UserImportResult(request.getUsersCount(), response);
-=======
+  }
+
   String createSessionCookie(String idToken,
       SessionCookieOptions options) throws FirebaseAuthException {
     final Map<String, Object> payload = ImmutableMap.<String, Object>of(
@@ -219,7 +219,6 @@
       }
     }
     throw new FirebaseAuthException(INTERNAL_ERROR, "Failed to create session cookie");
->>>>>>> dbc14925
   }
 
   private <T> T post(String path, Object content, Class<T> clazz) throws FirebaseAuthException {
