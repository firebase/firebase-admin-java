/*
 * Copyright 2017 Google Inc.
 *
 * Licensed under the Apache License, Version 2.0 (the "License");
 * you may not use this file except in compliance with the License.
 * You may obtain a copy of the License at
 *
 *     http://www.apache.org/licenses/LICENSE-2.0
 *
 * Unless required by applicable law or agreed to in writing, software
 * distributed under the License is distributed on an "AS IS" BASIS,
 * WITHOUT WARRANTIES OR CONDITIONS OF ANY KIND, either express or implied.
 * See the License for the specific language governing permissions and
 * limitations under the License.
 */

package com.google.firebase.auth;

import static com.google.common.base.Preconditions.checkArgument;
import static com.google.common.base.Preconditions.checkNotNull;

import com.google.api.client.http.GenericUrl;
import com.google.api.client.http.HttpContent;
import com.google.api.client.http.HttpRequest;
import com.google.api.client.http.HttpRequestFactory;
import com.google.api.client.http.HttpResponse;
import com.google.api.client.http.HttpResponseException;
import com.google.api.client.http.HttpResponseInterceptor;
import com.google.api.client.http.HttpTransport;
import com.google.api.client.http.json.JsonHttpContent;
import com.google.api.client.json.GenericJson;
import com.google.api.client.json.JsonFactory;
import com.google.api.client.json.JsonObjectParser;
import com.google.api.client.util.Key;
import com.google.common.annotations.VisibleForTesting;
import com.google.common.base.Strings;
import com.google.common.collect.ImmutableList;
import com.google.common.collect.ImmutableMap;
import com.google.firebase.FirebaseApp;
import com.google.firebase.ImplFirebaseTrampolines;
import com.google.firebase.auth.UserRecord.CreateRequest;
import com.google.firebase.auth.UserRecord.UpdateRequest;
import com.google.firebase.auth.internal.DownloadAccountResponse;
import com.google.firebase.auth.internal.GetAccountInfoResponse;
import com.google.firebase.auth.internal.HttpErrorResponse;
import com.google.firebase.auth.internal.ListTenantsResponse;
import com.google.firebase.auth.internal.UploadAccountResponse;
import com.google.firebase.internal.FirebaseRequestInitializer;
import com.google.firebase.internal.NonNull;
import com.google.firebase.internal.Nullable;
import com.google.firebase.internal.SdkUtils;

import java.io.IOException;
import java.util.List;
import java.util.Map;

/**
 * FirebaseUserManager provides methods for interacting with the Google Identity Toolkit via its
 * REST API. This class does not hold any mutable state, and is thread safe.
 *
 * <p>TODO(micahstairs): Rename this class to IdentityToolkitClient.
 *
 * @see <a href="https://developers.google.com/identity/toolkit/web/reference/relyingparty">
 *   Google Identity Toolkit</a>
 */
class FirebaseUserManager {

  static final String TENANT_NOT_FOUND_ERROR = "tenant-not-found";
  static final String USER_NOT_FOUND_ERROR = "user-not-found";
  static final String INTERNAL_ERROR = "internal-error";

  // Map of server-side error codes to SDK error codes.
  // SDK error codes defined at: https://firebase.google.com/docs/auth/admin/errors
  private static final Map<String, String> ERROR_CODES = ImmutableMap.<String, String>builder()
      .put("CLAIMS_TOO_LARGE", "claims-too-large")
      .put("CONFIGURATION_NOT_FOUND", "project-not-found")
      .put("INSUFFICIENT_PERMISSION", "insufficient-permission")
      .put("DUPLICATE_EMAIL", "email-already-exists")
      .put("DUPLICATE_LOCAL_ID", "uid-already-exists")
      .put("EMAIL_EXISTS", "email-already-exists")
      .put("INVALID_CLAIMS", "invalid-claims")
      .put("INVALID_EMAIL", "invalid-email")
      .put("INVALID_PAGE_SELECTION", "invalid-page-token")
      .put("INVALID_PHONE_NUMBER", "invalid-phone-number")
      .put("PHONE_NUMBER_EXISTS", "phone-number-already-exists")
      .put("TENANT_NOT_FOUND", TENANT_NOT_FOUND_ERROR)
      .put("PROJECT_NOT_FOUND", "project-not-found")
      .put("TENANT_NOT_FOUND", TENANT_NOT_FOUND_ERROR)
      .put("USER_NOT_FOUND", USER_NOT_FOUND_ERROR)
      .put("WEAK_PASSWORD", "invalid-password")
      .put("UNAUTHORIZED_DOMAIN", "unauthorized-continue-uri")
      .put("INVALID_DYNAMIC_LINK_DOMAIN", "invalid-dynamic-link-domain")
      .build();

  static final int MAX_LIST_TENANTS_RESULTS = 1000;
  static final int MAX_LIST_USERS_RESULTS = 1000;
  static final int MAX_IMPORT_USERS = 1000;

  static final List<String> RESERVED_CLAIMS = ImmutableList.of(
      "amr", "at_hash", "aud", "auth_time", "azp", "cnf", "c_hash", "exp", "iat",
      "iss", "jti", "nbf", "nonce", "sub", "firebase");

  private static final String ID_TOOLKIT_URL =
      "https://identitytoolkit.googleapis.com/%s/projects/%s";
  private static final String CLIENT_VERSION_HEADER = "X-Client-Version";

  private final String userMgtBaseUrl;
  private final String tenantMgtBaseUrl;
  private final JsonFactory jsonFactory;
  private final HttpRequestFactory requestFactory;
  private final String clientVersion = "Java/Admin/" + SdkUtils.getVersion();

  private HttpResponseInterceptor interceptor;

  /**
   * Creates a new FirebaseUserManager instance.
   *
   * @param app A non-null {@link FirebaseApp}.
   */
  FirebaseUserManager(@NonNull FirebaseApp app) {
    checkNotNull(app, "FirebaseApp must not be null");
    String projectId = ImplFirebaseTrampolines.getProjectId(app);
    checkArgument(!Strings.isNullOrEmpty(projectId),
        "Project ID is required to access the auth service. Use a service account credential or "
            + "set the project ID explicitly via FirebaseOptions. Alternatively you can also "
            + "set the project ID via the GOOGLE_CLOUD_PROJECT environment variable.");
    this.userMgtBaseUrl = String.format(ID_TOOLKIT_URL, "v1", projectId);
    this.tenantMgtBaseUrl = String.format(ID_TOOLKIT_URL, "v2", projectId);
    this.jsonFactory = app.getOptions().getJsonFactory();
    HttpTransport transport = app.getOptions().getHttpTransport();
    this.requestFactory = transport.createRequestFactory(new FirebaseRequestInitializer(app));
  }

  @VisibleForTesting
  void setInterceptor(HttpResponseInterceptor interceptor) {
    this.interceptor = interceptor;
  }

  UserRecord getUserById(String uid) throws FirebaseAuthException {
    final Map<String, Object> payload = ImmutableMap.<String, Object>of(
        "localId", ImmutableList.of(uid));
    GetAccountInfoResponse response = post(
        "/accounts:lookup", payload, GetAccountInfoResponse.class);
    if (response == null || response.getUsers() == null || response.getUsers().isEmpty()) {
      throw new FirebaseAuthException(USER_NOT_FOUND_ERROR,
          "No user record found for the provided user ID: " + uid);
    }
    return new UserRecord(response.getUsers().get(0), jsonFactory);
  }

  UserRecord getUserByEmail(String email) throws FirebaseAuthException {
    final Map<String, Object> payload = ImmutableMap.<String, Object>of(
        "email", ImmutableList.of(email));
    GetAccountInfoResponse response = post(
        "/accounts:lookup", payload, GetAccountInfoResponse.class);
    if (response == null || response.getUsers() == null || response.getUsers().isEmpty()) {
      throw new FirebaseAuthException(USER_NOT_FOUND_ERROR,
          "No user record found for the provided email: " + email);
    }
    return new UserRecord(response.getUsers().get(0), jsonFactory);
  }

  UserRecord getUserByPhoneNumber(String phoneNumber) throws FirebaseAuthException {
    final Map<String, Object> payload = ImmutableMap.<String, Object>of(
        "phoneNumber", ImmutableList.of(phoneNumber));
    GetAccountInfoResponse response = post(
        "/accounts:lookup", payload, GetAccountInfoResponse.class);
    if (response == null || response.getUsers() == null || response.getUsers().isEmpty()) {
      throw new FirebaseAuthException(USER_NOT_FOUND_ERROR,
          "No user record found for the provided phone number: " + phoneNumber);
    }
    return new UserRecord(response.getUsers().get(0), jsonFactory);
  }

  String createUser(CreateRequest request) throws FirebaseAuthException {
    GenericJson response = post(
        "/accounts", request.getProperties(), GenericJson.class);
    if (response != null) {
      String uid = (String) response.get("localId");
      if (!Strings.isNullOrEmpty(uid)) {
        return uid;
      }
    }
    throw new FirebaseAuthException(INTERNAL_ERROR, "Failed to create new user");
  }

  void updateUser(UpdateRequest request, JsonFactory jsonFactory) throws FirebaseAuthException {
    GenericJson response = post(
        "/accounts:update", request.getProperties(jsonFactory), GenericJson.class);
    if (response == null || !request.getUid().equals(response.get("localId"))) {
      throw new FirebaseAuthException(INTERNAL_ERROR, "Failed to update user: " + request.getUid());
    }
  }

  void deleteUser(String uid) throws FirebaseAuthException {
    final Map<String, Object> payload = ImmutableMap.<String, Object>of("localId", uid);
    GenericJson response = post(
        "/accounts:delete", payload, GenericJson.class);
    if (response == null || !response.containsKey("kind")) {
      throw new FirebaseAuthException(INTERNAL_ERROR, "Failed to delete user: " + uid);
    }
  }

  DownloadAccountResponse listUsers(int maxResults, String pageToken) throws FirebaseAuthException {
    ImmutableMap.Builder<String, Object> builder = ImmutableMap.<String, Object>builder()
        .put("maxResults", maxResults);
    if (pageToken != null) {
      checkArgument(!pageToken.equals(ListUsersPage.END_OF_LIST), "invalid end of list page token");
      builder.put("nextPageToken", pageToken);
    }

    GenericUrl url = new GenericUrl(userMgtBaseUrl + "/accounts:batchGet");
    url.putAll(builder.build());
    DownloadAccountResponse response = sendRequest(
            "GET", url, null, DownloadAccountResponse.class);
    if (response == null) {
      throw new FirebaseAuthException(INTERNAL_ERROR, "Failed to retrieve users.");
    }
    return response;
  }

  UserImportResult importUsers(UserImportRequest request) throws FirebaseAuthException {
    checkNotNull(request);
    UploadAccountResponse response = post(
            "/accounts:batchCreate", request, UploadAccountResponse.class);
    if (response == null) {
      throw new FirebaseAuthException(INTERNAL_ERROR, "Failed to import users.");
    }
    return new UserImportResult(request.getUsersCount(), response);
  }

<<<<<<< HEAD
  Tenant getTenant(String tenantId) throws FirebaseAuthException {
    GenericUrl url = new GenericUrl(tenantMgtBaseUrl + "/tenants/" + tenantId);
    Tenant response = sendRequest("GET", url, null, Tenant.class);
    if (Strings.isNullOrEmpty(response.getTenantId())) {
      throw new FirebaseAuthException(TENANT_NOT_FOUND_ERROR, "Failed to get tenant.");
    }
    return response;
=======
  void deleteTenant(String tenantId) throws FirebaseAuthException {
    GenericUrl url = new GenericUrl(tenantMgtBaseUrl + "/tenants/" + tenantId);
    GenericJson response = sendRequest("DELETE", url, null, GenericJson.class);
    if (response == null) {
      throw new FirebaseAuthException(TENANT_NOT_FOUND_ERROR,
          "Failed to delete tenant: " + tenantId);
    }
>>>>>>> a04fcfa7
  }

  ListTenantsResponse listTenants(int maxResults, String pageToken)
      throws FirebaseAuthException {
    ImmutableMap.Builder<String, Object> builder = ImmutableMap.<String, Object>builder()
        .put("pageSize", maxResults);
    if (pageToken != null) {
      checkArgument(!pageToken.equals(
          ListTenantsPage.END_OF_LIST), "invalid end of list page token");
      builder.put("pageToken", pageToken);
    }

    GenericUrl url = new GenericUrl(tenantMgtBaseUrl + "/tenants:list");
    url.putAll(builder.build());
    ListTenantsResponse response = sendRequest("GET", url, null, ListTenantsResponse.class);
    if (response == null) {
      throw new FirebaseAuthException(INTERNAL_ERROR, "Failed to retrieve tenants.");
    }
    return response;
  }

  String createSessionCookie(String idToken,
      SessionCookieOptions options) throws FirebaseAuthException {
    final Map<String, Object> payload = ImmutableMap.<String, Object>of(
        "idToken", idToken, "validDuration", options.getExpiresInSeconds());
    GenericJson response = post(":createSessionCookie", payload, GenericJson.class);
    if (response != null) {
      String cookie = (String) response.get("sessionCookie");
      if (!Strings.isNullOrEmpty(cookie)) {
        return cookie;
      }
    }
    throw new FirebaseAuthException(INTERNAL_ERROR, "Failed to create session cookie");
  }

  String getEmailActionLink(EmailLinkType type, String email,
      @Nullable ActionCodeSettings settings) throws FirebaseAuthException {
    ImmutableMap.Builder<String, Object> payload = ImmutableMap.<String, Object>builder()
            .put("requestType", type.name())
            .put("email", email)
            .put("returnOobLink", true);
    if (settings != null) {
      payload.putAll(settings.getProperties());
    }
    GenericJson response = post("/accounts:sendOobCode", payload.build(), GenericJson.class);
    if (response != null) {
      String link = (String) response.get("oobLink");
      if (!Strings.isNullOrEmpty(link)) {
        return link;
      }
    }
    throw new FirebaseAuthException(INTERNAL_ERROR, "Failed to create email action link");
  }

  private <T> T post(String path, Object content, Class<T> clazz) throws FirebaseAuthException {
    checkArgument(!Strings.isNullOrEmpty(path), "path must not be null or empty");
    checkNotNull(content, "content must not be null for POST requests");
    GenericUrl url = new GenericUrl(userMgtBaseUrl + path);
    return sendRequest("POST", url, content, clazz);
  }

  private <T> T sendRequest(
          String method, GenericUrl url,
          @Nullable Object content, Class<T> clazz) throws FirebaseAuthException {

    checkArgument(!Strings.isNullOrEmpty(method), "method must not be null or empty");
    checkNotNull(url, "url must not be null");
    checkNotNull(clazz, "response class must not be null");
    HttpResponse response = null;
    try {
      HttpContent httpContent = content != null ? new JsonHttpContent(jsonFactory, content) : null;
      HttpRequest request = requestFactory.buildRequest(method, url, httpContent);
      request.setParser(new JsonObjectParser(jsonFactory));
      request.getHeaders().set(CLIENT_VERSION_HEADER, clientVersion);
      request.setResponseInterceptor(interceptor);
      response = request.execute();
      return response.parseAs(clazz);
    } catch (HttpResponseException e) {
      // Server responded with an HTTP error
      handleHttpError(e);
      return null;
    } catch (IOException e) {
      // All other IO errors (Connection refused, reset, parse error etc.)
      throw new FirebaseAuthException(
          INTERNAL_ERROR, "Error while calling user management backend service", e);
    } finally {
      if (response != null) {
        try {
          response.disconnect();
        } catch (IOException ignored) {
          // Ignored
        }
      }
    }
  }

  private void handleHttpError(HttpResponseException e) throws FirebaseAuthException {
    try {
      HttpErrorResponse response = jsonFactory.fromString(e.getContent(), HttpErrorResponse.class);
      String code = ERROR_CODES.get(response.getErrorCode());
      if (code != null) {
        throw new FirebaseAuthException(code, "User management service responded with an error", e);
      }
    } catch (IOException ignored) {
      // Ignored
    }
    String msg = String.format(
        "Unexpected HTTP response with status: %d; body: %s", e.getStatusCode(), e.getContent());
    throw new FirebaseAuthException(INTERNAL_ERROR, msg, e);
  }

  static class UserImportRequest extends GenericJson {

    @Key("users")
    private final List<Map<String, Object>> users;

    UserImportRequest(List<ImportUserRecord> users, UserImportOptions options,
        JsonFactory jsonFactory) {
      checkArgument(users != null && !users.isEmpty(), "users must not be null or empty");
      checkArgument(users.size() <= FirebaseUserManager.MAX_IMPORT_USERS,
          "users list must not contain more than %s items", FirebaseUserManager.MAX_IMPORT_USERS);

      boolean hasPassword = false;
      ImmutableList.Builder<Map<String, Object>> usersBuilder = ImmutableList.builder();
      for (ImportUserRecord user : users) {
        if (user.hasPassword()) {
          hasPassword = true;
        }
        usersBuilder.add(user.getProperties(jsonFactory));
      }
      this.users = usersBuilder.build();

      if (hasPassword) {
        checkArgument(options != null && options.getHash() != null,
            "UserImportHash option is required when at least one user has a password. Provide "
                + "a UserImportHash via UserImportOptions.withHash().");
        this.putAll(options.getProperties());
      }
    }

    int getUsersCount() {
      return users.size();
    }
  }

  enum EmailLinkType {
    VERIFY_EMAIL,
    EMAIL_SIGNIN,
    PASSWORD_RESET,
  }
}<|MERGE_RESOLUTION|>--- conflicted
+++ resolved
@@ -83,7 +83,6 @@
       .put("INVALID_PAGE_SELECTION", "invalid-page-token")
       .put("INVALID_PHONE_NUMBER", "invalid-phone-number")
       .put("PHONE_NUMBER_EXISTS", "phone-number-already-exists")
-      .put("TENANT_NOT_FOUND", TENANT_NOT_FOUND_ERROR)
       .put("PROJECT_NOT_FOUND", "project-not-found")
       .put("TENANT_NOT_FOUND", TENANT_NOT_FOUND_ERROR)
       .put("USER_NOT_FOUND", USER_NOT_FOUND_ERROR)
@@ -229,7 +228,6 @@
     return new UserImportResult(request.getUsersCount(), response);
   }
 
-<<<<<<< HEAD
   Tenant getTenant(String tenantId) throws FirebaseAuthException {
     GenericUrl url = new GenericUrl(tenantMgtBaseUrl + "/tenants/" + tenantId);
     Tenant response = sendRequest("GET", url, null, Tenant.class);
@@ -237,7 +235,8 @@
       throw new FirebaseAuthException(TENANT_NOT_FOUND_ERROR, "Failed to get tenant.");
     }
     return response;
-=======
+  }
+
   void deleteTenant(String tenantId) throws FirebaseAuthException {
     GenericUrl url = new GenericUrl(tenantMgtBaseUrl + "/tenants/" + tenantId);
     GenericJson response = sendRequest("DELETE", url, null, GenericJson.class);
@@ -245,7 +244,6 @@
       throw new FirebaseAuthException(TENANT_NOT_FOUND_ERROR,
           "Failed to delete tenant: " + tenantId);
     }
->>>>>>> a04fcfa7
   }
 
   ListTenantsResponse listTenants(int maxResults, String pageToken)
