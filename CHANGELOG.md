--- conflicted
+++ resolved
@@ -1,15 +1,12 @@
 # Unreleased
 
-<<<<<<< HEAD
 - [added] Added `generatePasswordResetLink()`, `generateEmailVerificationLink()`
   and `generateSignInWithEmailLink()` method to the `FirebaseAuth` API.
-=======
 - `Aps` class now supports configuring a critical sound. A new
   `CriticalSound` class has been introduced for this purpose.
->>>>>>> a38e47ca
 - [fixed] `Firestore` instances initialized by the SDK are now cleaned
   up, when `FirebaseApp.delete()` is called.
-- [added] Added new `setChannelId()` to the
+- [added] Added new `setChannelId()` method to the
   AndroidNotification.Builder API for setting the Android
   notification channel ID (new in Android O).
 
