# Unreleased

<<<<<<< HEAD
- [added] A new `FirebaseAuth.createSessionCookieAsync()` method for
  creating a long-lived session cookie given a valid ID token.
- [added] A new `FirebaseAuth.verifySessionCookieAsync()` method for
  verifying a given cookie string is valid.
- [fixed] Using the `HttpTransport` specified at `FirebaseOptions` in
  `GooglePublicKeysManager`. This enables developers to use a custom
  transport to fetch public keys when verifying ID tokens and session
  cookies.
=======
-

# v5.10.0


>>>>>>> 962126aa
- [added] Connection timeout and read timeout for HTTP/REST connections
  can now be configured via `FirebaseOptions.Builder` at app
  initialization.
- [added] Added new `setMutableContent()`, `putCustomData()` and
  `putAllCustomData()` methods to the `Aps.Builder` API.
- [fixed] Improved error handling in FCM by mapping more server-side
  errors to client-side error codes.

# v5.9.0

### Cloud Messaging

- [feature] Added the `FirebaseCloudMessaging` API for sending
  Firebase notifications and managing topic subscriptions.

### Authentication

- [added] The [`verifyIdTokenAsync()`](https://firebase.google.com/docs/reference/admin/java/reference/com/google/firebase/auth/FirebaseAuth.html#verifyIdTokenAsync)
  method has an overload that accepts a boolean `checkRevoked` parameter.
  When `true`, an additional check is performed to see whether the token
  has been revoked.
- [added] A new [`revokeRefreshTokensAsync()`](https://firebase.google.com/docs/reference/admin/java/reference/com/google/firebase/auth/FirebaseAuth.html#revokeRefreshTokens)
  method has been added to invalidate all tokens issued to a user.
- [added] A new getter `getTokensValidAfterTimestamp()` has been added
  to the [`UserRecord`](https://firebase.google.com/docs/reference/admin/java/reference/com/google/firebase/auth/UserRecord)
  class, which denotes the time before which tokens are not valid.

### Realtime Database

- [fixed] Exceptions thrown by database event handlers are now logged.

### Initialization

- [fixed] The [`FirebaseOptions.Builder.setStorageBucket()`](https://firebase.google.com/docs/reference/admin/java/reference/com/google/firebase/FirebaseOptions.Builder.html#setStorageBucket(java.lang.String))
  method now throws a clear exception when invoked with a bucket URL
  instead of the name.
- [fixed] Implemented a fix for a potential Guava version conflict which
  was causing an `IllegalStateException` (precondition failure) in some
  environments.

### Cloud Firestore

- [fixed] Upgraded the Cloud Firestore client to the latest available
  version.

# v5.8.0

### Initialization

- [added] The [`FirebaseApp.initializeApp()`](https://firebase.google.com/docs/reference/admin/java/reference/com/google/firebase/FirebaseApp.html#initializeApp())
  method now provides an overload that does not require any arguments. This
  initializes an app using Google Application Default Credentials, and other
  [`FirebaseOptions`](https://firebase.google.com/docs/reference/admin/java/reference/com/google/firebase/FirebaseOptions)
  loaded from the `FIREBASE_CONFIG` environment variable.

### Authentication

- [changed] Improved error handling in user management APIs in the
  [`FirebaseAuth`](https://firebase.google.com/docs/reference/admin/java/reference/com/google/firebase/auth/FirebaseAuth)
  class. These operations now throw exceptions with well-defined
  [error codes](https://firebase.google.com/docs/auth/admin/errors).

### Realtime Database

- [changed] The SDK now serializes large whole double values as longs when
  appropriate.

# v5.7.0

- [added] A new [`FirebaseInstanceId`](https://firebase.google.com/docs/reference/admin/java/reference/com/google/firebase/iid/FirebaseInstanceId)
  API that facilitates deleting instance IDs and associated user data from
  Firebase projects.

### Authentication
- [changed] No longer using `org.json` dependency in Authentication APIs, which
  makes it easier to use the API in environments with conflicting JSON
  libraries.

# v5.6.0

- [changed] Upgraded the version of Google API Common dependency to the latest
  (1.2.0).

### Authentication
- [added] Added the
  [`listUsersAsync()`](https://firebase.google.com/docs/reference/admin/java/reference/com/google/firebase/auth/FirebaseAuth.html#listUsersAsync(java.lang.String))
  method to the
  [`FirebaseAuth`](https://firebase.google.com/docs/reference/admin/java/reference/com/google/firebase/auth/FirebaseAuth)
  class. This method enables listing or iterating over all user accounts
  in a Firebase project.
- [added] Added the
  [`setCustomUserClaimsAsync()`](https://firebase.google.com/docs/reference/admin/java/reference/com/google/firebase/auth/FirebaseAuth.html#setCustomUserClaimsAsync(java.lang.String, java.util.Map<java.lang.String, java.lang.Object>))
  method to the
  [`FirebaseAuth`](https://firebase.google.com/docs/reference/admin/java/reference/com/google/firebase/auth/FirebaseAuth)
  class. This method enables setting custom claims on a Firebase user.
  The custom claims can be accessed via that user's ID token.

### Realtime Database
- [changed] Re-implemented the WebSocket communication layer of the
  Realtime Database client using Netty.

# v5.5.0

- [added] A new [`FirestoreClient`](https://firebase.google.com/docs/reference/admin/java/reference/com/google/firebase/cloud/FirestoreClient)
  API that enables access to [Cloud Firestore](https://firebase.google.com/docs/firestore) databases.

### Realtime Database
- [changed] Ensured graceful termination of database worker threads upon
  callng [`FirebaseApp.delete()`](https://firebase.google.com/docs/reference/admin/java/reference/com/google/firebase/FirebaseApp.html#delete()).

# v5.4.0

- [added] A new [`ThreadManager`](https://firebase.google.com/docs/reference/admin/java/reference/com/google/firebase/ThreadManager)
  API that can be used to specify the thread
  pool and the `ThreadFactory` that should be used by the SDK.
- [added] All APIs that support asynchronous operations now return an
  [`ApiFuture`](https://googleapis.github.io/api-common-java/1.1.0/apidocs/com/google/api/core/ApiFuture.html).
  The old [`Task`](https://firebase.google.com/docs/reference/admin/java/reference/com/google/firebase/tasks/Task)
  API has been deprecated. For each method `x()`
  that returns a `Task`, a new `xAsync()` method that returns an `ApiFuture`
  has been introduced.
- [changed] The SDK now guarantees the graceful termination of all started
  threads. In most environments, the SDK will use daemons for all background
  activities. The developer can also initiate a graceful termination of threads
  by calling [`FirebaseApp.delete()`](https://firebase.google.com/docs/reference/admin/java/reference/com/google/firebase/FirebaseApp.html#delete()).

### Initialization

- [added] [`FirebaseOptions`](https://firebase.google.com/docs/reference/admin/java/reference/com/google/firebase/FirebaseOptions)
  can now be initialized with
  [`GoogleCredentials`](http://google.github.io/google-auth-library-java/releases/0.7.1/apidocs/com/google/auth/oauth2/GoogleCredentials.html).
  This is the new recommended way to specify credentials when initializing the
  SDK. The old [`FirebaseCredential`](https://firebase.google.com/docs/reference/admin/java/reference/com/google/firebase/auth/FirebaseCredential)
  and [`FirebaseCredentials`](https://firebase.google.com/docs/reference/admin/java/reference/com/google/firebase/auth/FirebaseCredentials)
  APIs have been deprecated.

# v5.3.1

### Authentication
- [changed] Throwing an accurate and more detailed error from
  [`verifyIdToken()`](https://firebase.google.com/docs/reference/admin/java/reference/com/google/firebase/auth/FirebaseAuth.html#verifyIdToken(java.lang.String))
  in the event of a low-level exception.

### Realtime Database
- [changed] Proper handling and logging of exceptions thrown by the
  [`onComplete()`](https://firebase.google.com/docs/reference/admin/java/reference/com/google/firebase/database/Transaction.Handler.html#onComplete(com.google.firebase.database.DatabaseError, boolean, com.google.firebase.database.DataSnapshot))
  event of transaction handlers.

# v5.3.0
- [added] A new [{{firebase_storage}} API](https://firebase.google.com/docs/reference/admin/java/reference/com/google/firebase/cloud/StorageClient)
  that facilitates accessing Google Cloud Storage buckets using the
  [`google-cloud-storage`](http://googlecloudplatform.github.io/google-cloud-java/latest/apidocs/com/google/cloud/storage/Storage.html)
  library.
- [added] Integrated with the [SLF4J](https://www.slf4j.org/) library for all logging
  purposes.

### Authentication
- [added] Added the method
  [`getUserByPhoneNumber()`](https://firebase.google.com/docs/reference/admin/java/reference/com/google/firebase/auth/FirebaseAuth.html#getUserByPhoneNumber(java.lang.String))
  to the [`FirebaseAuth`](https://firebase.google.com/docs/reference/admin/java/reference/com/google/firebase/auth/FirebaseAuth)
  interface. This method
  enables retrieving user profile information by a phone number.
- [added] [`CreateRequest`](https://firebase.google.com/docs/reference/admin/java/reference/com/google/firebase/auth/UserRecord.CreateRequest)
  and [`UpdateRequest`](https://firebase.google.com/docs/reference/admin/java/reference/com/google/firebase/auth/UserRecord.UpdateRequest) types
  now provide setters for specifying a phone number, which can be used to create users with a phone
  number field and/or update the phone number associated with a user.
- [added] Added the `getPhoneNumber()` method to
  [`UserRecord`](https://firebase.google.com/docs/reference/admin/java/reference/com/google/firebase/auth/UserRecord),
  which exposes the phone number associated with a user account.
- [added] Added the `getPhoneNumber()` method to
  [`UserInfo`](https://firebase.google.com/docs/reference/admin/java/reference/com/google/firebase/auth/UserInfo),
  which exposes the phone number associated with a user account by a linked
  identity provider.

### Realtime Database
- {{changed}} Deprecated the `FirebaseDatabase.setLogLevel()` method. Use SLF4J to configure logging.
- [changed] Logging a detailed error when the database client fails to authenticate with the backend
  Firebase servers.

# v5.2.0
- [added] New factory methods in the
  [`FirebaseCredentials`](https://firebase.google.com/docs/reference/admin/java/reference/com/google/firebase/auth/FirebaseCredentials)
  class
  that accept `HttpTransport` and `JsonFactory` arguments. These settings are
  used when the credentials make HTTP calls to obtain OAuth2 access tokens.
- [added] New `setHttpTransport()` and `setJsonFactory()` methods in the
  [`FirebaseOptions`](https://firebase.google.com/docs/reference/admin/java/reference/com/google/firebase/FirebaseOptions)
  class. These settings are used by all services of the SDK except
  `FirebaseDatabase`.

# v5.1.0

### Authentication

- [added] A new user management API that allows provisioning and managing
  Firebase users from Java applications. This API adds `getUser()`,
  `getUserByEmail()`, `createUser()`, `updateUser()` and `deleteUser()` methods
  to the [`FirebaseAuth`](https://firebase.google.com/docs/reference/admin/java/reference/com/google/firebase/auth/FirebaseAuth)
  interface.

# v5.0.1

### Realtime Database

- [changed] Fixed a database API thread leak that made the SDK
  unstable when running in the Google App Engine environment.

# v5.0.0

### Initialization

- [added] Factory methods in
  [`FirebaseCredentials`](https://firebase.google.com/docs/reference/admin/java/reference/com/google/firebase/auth/FirebaseCredentials)
  class can now throw `IOExceptions`, providing fail-fast semantics while
  facilitating simpler error handling.
- [added] The deprecated `setServiceAccount()` method has been removed
  from the
  [`FirebaseOptions.Builder`](https://firebase.google.com/docs/reference/admin/java/reference/com/google/firebase/FirebaseOptions.Builder)
  class in favor of the `setCredential()` method.
- [added] Trying to initialize the SDK without setting a credential now
  results in an exception.
- {{changed}} The
  [`FirebaseCredential`](https://firebase.google.com/docs/reference/admin/java/reference/com/google/firebase/auth/FirebaseCredential)
  interface now returns a new
  [`GoogleOAuthAccessToken`](https://firebase.google.com/docs/reference/admin/java/reference/com/google/firebase/auth/GoogleOAuthAccessToken)
  type, which encapsulates both token string and its expiry time.

# v4.1.7

- [added] Introducing a new `FirebaseApp.delete()` method, which can
  be used to gracefully shut down app instances. All app invocations after a
  call to `delete()` will throw exceptions. Deleted app instances can also be
  re-initialized with the same name if necessary.

- [changed] Upgraded SDK dependencies. Guava, Google API Client, and JSON
  libraries that the SDK depends on have been upgraded to more recent versions.

# v4.1.6

### Realtime Database

- [changed] Updated the SDK to select the correct thread pool
  implementation when running on a regular JVM with App Engine
  libraries in the `classpath`.

# v4.1.5

### Realtime Database

- [changed] Fixed the invalid SDK version constant in the `FirebaseDatabase`
  class that was released in v4.1.4.

# v4.1.4

### Authentication

- [changed] Updated the SDK to periodically refresh the OAuth access token
  internally used by `FirebaseApp`. This reduces the number of authentication
  failures encountered at runtime by various SDK components (e.g. Realtime Database)
  to nearly zero. This feature is active by default when running in typical
  Java environments, or the Google App Engine environment with background
  threads support.

# v4.1.3

### Realtime Database

- [changed] Updated Realtime Database to properly swap out the ID token used to
  authenticate the underlying websocket when a new ID token is generated. The
  websocket connection is still disconnected and reconnected every hour when an
  ID token expires unless you manually call
  [`getAccessToken`](https://firebase.google.com/docs/reference/admin/java/reference/com/google/firebase/auth/FirebaseCredential.html#getAccessToken(boolean))
  on the `FirebaseCredential` used to authenticate the SDK. In a future
  release, the SDK will proactively refresh ID tokens automatically before they
  expire.


# v4.1.2

### Initialization

- [changed] Updated `initalizeApp()` to synchronously read from an `InputStream`
  to avoid issues with closing the stream after initializing the SDK.
- [changed] Improved confusing error messages when initializing the SDK with
  a `null` or malformed `InputStream`.


# v4.1.1
### Authentication

- [changed] Fixed a dependency issue which caused the
  [`verifyIdToken()`](https://firebase.google.com/docs/reference/admin/java/reference/com/google/firebase/auth/FirebaseAuth.html#verifyIdToken(java.lang.String))
  method to always throw an exception.


# v4.1.0
### Initialization

- {{deprecated}} The
  [`FirebaseOptions.Builder.setServiceAccount()`](https://firebase.google.com/docs/reference/admin/java/reference/com/google/firebase/FirebaseOptions.Builder.html#setServiceAccount(java.io.InputStream))
  method has been deprecated in favor of a new
  [`FirebaseOptions.Builder.setCredential()`](https://firebase.google.com/docs/reference/admin/java/reference/com/google/firebase/FirebaseOptions.Builder.html#setCredential(com.google.firebase.auth.FirebaseCredential))
  method. See [Initialize the SDK](https://firebase.google.com/docs/admin/setup/#initialize_the_sdk) for
  usage instructions.
- [added] The new
  [`FirebaseCredential.fromCertificate()`](https://firebase.google.com/docs/reference/admin/java/reference/com/google/firebase/auth/FirebaseCredentials.html#fromCertificate(java.io.InputStream))
  method allows you to authenticate the SDK with a service account certificate
  file.
- [added] The new
  [`FirebaseCredential.fromRefreshToken()`](https://firebase.google.com/docs/reference/admin/java/reference/com/google/firebase/auth/FirebaseCredentials.html#fromRefreshToken(java.io.InputStream))
  method allows you to authenticate the SDK with a Google OAuth2 refresh token.
- [added] The new
  [`FirebaseCredential.applicationDefault()`](https://firebase.google.com/docs/reference/admin/java/reference/com/google/firebase/auth/FirebaseCredentials.html#applicationDefault())
  method allows you to authenticate the SDK with Google Application Default
  Credentials.

### Authentication

- [issue] The
  [`verifyIdToken()`](https://firebase.google.com/docs/reference/admin/java/reference/com/google/firebase/auth/FirebaseAuth.html#verifyIdToken(java.lang.String))
  method is broken in this release and throws an exception due to an incorrect
  dependency. This was fixed in version [`4.1.1`](#4.1.1).


# v4.0.4

- [changed] Fixed issue which caused threads to be terminated in Google App
  Engine after 24 hours, rendering the SDK unresponsive.
- [changed] Fixed issues which caused asynchronous task execution to fail on
  automatically-scaled Google App Engine instances.

### Authentication

- [added] Improved error messages and added App Engine support for the
  [`verifyIdToken()`](https://firebase.google.com/docs/reference/admin/java/reference/com/google/firebase/auth/FirebaseAuth.html#verifyIdToken(java.lang.String))
  method.

### Realtime Database

- [changed] Fixed a race condition which could occur when new writes are added
  while the connection is being closed.


# v4.0.3

### Initialization

- [changed] Fixed an issue that caused a `null` input to the
  [`setDatabaseAuthVariableOverride()`](https://firebase.google.com/docs/reference/admin/java/reference/com/google/firebase/FirebaseOptions.Builder.html#setDatabaseAuthVariableOverride(java.util.Map<java.lang.String, java.lang.Object>))
  method to be ignored, which caused the app to still have full admin access.
  Now, passing this value has the expected behavior: the app has unauthenticated
  access to the Realtime Database, and behaves as if no user is logged into the
  app.

### Realtime Database

- [changed] Use of the
  [`updateChildren()`](https://firebase.google.com/docs/reference/admin/java/reference/com/google/firebase/database/DatabaseReference.html#updateChildren(java.util.Map<java.lang.String, java.lang.Object>))
  method now only cancels transactions that are directly included in the updated
  paths (not transactions in adjacent paths). For example, an update at `/move`
  for a child node `walk` will cancel transactions at `/`, `/move`, and
  `/move/walk` and in any child nodes under `/move/walk`. But, it will no longer
  cancel transactions at sibling nodes, such as `/move/run`.


# v4.0.2

- [changed] This update restores Java 7 compatibilty for the Admin Java SDK.


# v4.0.1

- [changed] Fixed an issue with a missing dependency in the [`4.0.0`](#4.0.0)
  JAR which caused the Database API to not work.
- [issue] This version was compiled for Java 8 and does not support Java 7.
  This was fixed in version [`4.0.2`](#4.0.2).


# v4.0.0

- [added] The Admin Java SDK (available on Maven as `firebase-admin`)
  replaces the pre-existing `firebase-server-sdk` Maven package, which is now
  deprecated. See
  [Add the Firebase Admin SDK to your Server](https://firebase.google.com/docs/admin/setup/) to get
  started.
- [issue] This version is missing a dependency which causes the Database API
  to not work. This was fixed in version [`4.0.1`](#4.0.1).
- [issue] This version was compiled for Java 8 and does not support Java 7.
  This was fixed in version [`4.0.2`](#4.0.2).

### Authentication

- [changed] The
  [`createCustomToken()`](https://firebase.google.com/docs/reference/admin/java/reference/com/google/firebase/auth/FirebaseAuth.html#createCustomToken(java.lang.String))
  method is now asynchronous, returning a `Task<String>` instead of a `String`.

<|MERGE_RESOLUTION|>--- conflicted
+++ resolved
@@ -1,21 +1,16 @@
 # Unreleased
 
-<<<<<<< HEAD
 - [added] A new `FirebaseAuth.createSessionCookieAsync()` method for
   creating a long-lived session cookie given a valid ID token.
 - [added] A new `FirebaseAuth.verifySessionCookieAsync()` method for
   verifying a given cookie string is valid.
+
+# v5.10.0
+
 - [fixed] Using the `HttpTransport` specified at `FirebaseOptions` in
   `GooglePublicKeysManager`. This enables developers to use a custom
   transport to fetch public keys when verifying ID tokens and session
   cookies.
-=======
--
-
-# v5.10.0
-
-
->>>>>>> 962126aa
 - [added] Connection timeout and read timeout for HTTP/REST connections
   can now be configured via `FirebaseOptions.Builder` at app
   initialization.
